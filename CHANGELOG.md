--- conflicted
+++ resolved
@@ -12,14 +12,13 @@
 
 ## master
 
-<<<<<<< HEAD
+#### :nail_care: Polish
+
+- More cases of not emitting `_` when completing in expressions. https://github.com/rescript-lang/rescript-vscode/pull/890
+
 #### :house: Internal
 
 - Move `rescript-tools` to OCaml code and make `analysis` an library. https://github.com/rescript-lang/rescript-vscode/pull/855
-=======
-#### :nail_care: Polish
-
-- More cases of not emitting `_` when completing in expressions. https://github.com/rescript-lang/rescript-vscode/pull/890
 
 ## 1.34.0
 
@@ -38,7 +37,6 @@
 - Better error recovery when analysis fails. https://github.com/rescript-lang/rescript-vscode/pull/880
 - Do not emit `_` when completing in expressions. https://github.com/rescript-lang/rescript-vscode/pull/885
 - Include fields when completing a braced expr that's an ID, where it the path likely starts with a module. https://github.com/rescript-lang/rescript-vscode/pull/882
->>>>>>> d39e28c5
 
 ## 1.32.0
 
