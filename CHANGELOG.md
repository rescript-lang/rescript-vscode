--- conflicted
+++ resolved
@@ -13,12 +13,9 @@
 ## master
 
 #### :nail_care: Polish
-<<<<<<< HEAD
+
 - Remove spacing between type definition in clients that do not support markdown links. https://github.com/rescript-lang/rescript-vscode/pull/619
-=======
-
 - Rename custom LSP methods names. https://github.com/rescript-lang/rescript-vscode/pull/611
->>>>>>> f21af997
 
 #### :bug: Bug Fix
 
