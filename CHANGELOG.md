--- conflicted
+++ resolved
@@ -14,12 +14,6 @@
 
 #### :rocket: New Feature
 
-<<<<<<< HEAD
-- Inlay Hints (experimetal). `rescript.settings.inlayHints.enable: true`. Turned off by default.
-- Code Lenses for functions (experimetal). `rescript.settings.codeLens: true`. Turned off by default.
-- Markdown code blocks tagged as `rescript` now get basic syntax highlighting.
-- Signature help for function applications.
-=======
 - Inlay Hints (experimetal). `rescript.settings.inlayHints.enable: true`. Turned off by default. https://github.com/rescript-lang/rescript-vscode/pull/453
 - Code Lenses for functions (experimetal). `rescript.settings.codeLens: true`. Turned off by default. https://github.com/rescript-lang/rescript-vscode/pull/513
 - Markdown code blocks tagged as `rescript` now get basic syntax highlighting. https://github.com/rescript-lang/rescript-vscode/pull/97
@@ -31,7 +25,6 @@
 - Fix issue where doc comment with nested comments inside is not shown properly on hover https://github.com/rescript-lang/rescript-vscode/pull/526
 - Fix server crashes when open file is removed from disk with inlayHints enabled https://github.com/rescript-lang/rescript-vscode/issues/538
 - Fix inlay hint for destructured record/array https://github.com/rescript-lang/rescript-vscode/issues/536
->>>>>>> 9d7573cc
 
 ## v1.4.2
 
