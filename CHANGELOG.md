# Changelog

> **Tags:**
>
> - :boom: [Breaking Change]
> - :eyeglasses: [Spec Compliance]
> - :rocket: [New Feature]
> - :bug: [Bug Fix]
> - :memo: [Documentation]
> - :house: [Internal]
> - :nail_care: [Polish]

## master

#### :nail_care: Polish

- Rename custom LSP methods names. https://github.com/rescript-lang/rescript-vscode/pull/611

#### :bug: Bug Fix

- Fix issue where `-open Some.Path` in `"bsc-flags"` would sometimes be treated differently from `open Some.Path` locally in a file https://github.com/rescript-lang/rescript-vscode/pull/616

- Fix issue where doc comment is not shown on hover in case of shadowed identifier (in particular for JSX V4 components which shadow `make`) https://github.com/rescript-lang/rescript-vscode/issues/621

- Adapt command to create interface files to latest JSX V4 (no key prop, possibly empty record) https://github.com/rescript-lang/rescript-vscode/issues/617

- Fix issue where pipes were not taken into account in the signature help, resulting in the highlighted argument in signature help always being off by one for unlabelled arguments in piped expressions https://github.com/rescript-lang/rescript-vscode/issues/618

<<<<<<< HEAD
=======
- Fix file location in Document Symbols response. https://github.com/rescript-lang/rescript-vscode/issues/629
>>>>>>> 86e4808f

## v1.8.2

#### :rocket: New Feature

- Add configuration parameter `"transitive"` under `"reanalyze"` is `bsconfig.json` and make reportst non-transitive by default. If set to `false`, the analysis does not report transitively dead items. So removing the reported item individually can be done in isolation. This is a more fine-grained process for guiding the user to remove dead code one item at a time. https://github.com/rescript-lang/rescript-vscode/pull/601 https://github.com/rescript-lang/rescript-vscode/pull/610
  This feature comes from a conversation with @jfmengels on how https://github.com/jfmengels/elm-review is designed.

#### :bug: Bug Fix

- Fix issue where module paths in `-open` in `bsc-flags` such as "-open ReScriptJs.Js" were not recognized https://github.com/rescript-lang/rescript-vscode/issues/607

## v1.8.1

#### :rocket: New Feature

- Add support for prop completion for JSX V4 https://github.com/rescript-lang/rescript-vscode/pull/579
- Add support for create interface file for JSX V4 https://github.com/rescript-lang/rescript-vscode/pull/580
- Expand one level of type definition on hover. Dig into record/variant body. https://github.com/rescript-lang/rescript-vscode/pull/584
- Add clickable links to type definitions in hovers. https://github.com/rescript-lang/rescript-vscode/pull/585
- Add experimental signature help for function calls. https://github.com/rescript-lang/rescript-vscode/pull/547

#### :bug: Bug Fix

- Fix printing of record types with optional fields https://github.com/rescript-lang/rescript-vscode/pull/584

## v1.6.0

#### :rocket: New Feature

- Inlay Hints (experimental). `rescript.settings.inlayHints.enable: true`. Turned off by default. https://github.com/rescript-lang/rescript-vscode/pull/453
- Code Lenses for functions (experimental). `rescript.settings.codeLens: true`. Turned off by default. https://github.com/rescript-lang/rescript-vscode/pull/513
- Markdown code blocks tagged as `rescript` now get basic syntax highlighting. https://github.com/rescript-lang/rescript-vscode/pull/97
- Hover support for doc comments on v10 compiler `/** this is a doc comment */`

#### :bug: Bug Fix

- Fix issue where debug output would end up in the JSON file produced by Reanalyze https://github.com/rescript-lang/rescript-vscode/pull/575
- Fix issue where autocomplete would not perform type instantiation https://github.com/rescript-lang/rescript-vscode/pull/561
- Fix issue where hovering over a field in record construction would show the type without instantiating its type arguments https://github.com/rescript-lang/rescript-vscode/pull/560
- Fix Incorrect semantic highlighting of `external` declarations https://github.com/rescript-lang/rescript-vscode/pull/517
- Fix issue where doc comment with nested comments inside is not shown properly on hover https://github.com/rescript-lang/rescript-vscode/pull/526
- Fix server crashes when open file is removed from disk with inlayHints enabled https://github.com/rescript-lang/rescript-vscode/issues/538
- Fix inlay hint for destructured record/array https://github.com/rescript-lang/rescript-vscode/issues/536

## v1.4.2

#### :bug: Bug Fix

- Fix finding the ReScript bin for even more kinds of setups.
- Document the process of finding the ReScript bin in README.

## v1.4.1

#### :bug: Bug Fix

- Fix formatting not preferring the locally installed formatter (if available), which made formatting potentially different between formatting via `rescript format` and the extension.
- Fix finding the ReScript bin in monorepos

## v1.4.0

#### :rocket: New Feature

- Add command: ReScript: Restart Language Server
- Extend integration with reanalyze for code analysis. Support both `dce` and `exception` analysis which can be configured to e.g. both run by adding `{"reanalyze": {"analysis": ["dce", "exception"]} }` in `bsconfig.json`.
- Add configuration option for suppressing the "Do you want to start a build?" prompt.
- Add configuration option for autostarting the Code Analyzer.
- Report syntax errors as you type.

#### :bug: Bug Fix

- Fix issue with autocompletion for constructors in switch statements.
- Fix issue with autocompletion inside template expressions.
- Fix handling of local opens.
- Fix extension crash when renaming a file.
- Fix issue where the server would crash on genType's errors.
- Fix issue where the server would crash if the project contains an OCaml file with a syntax error.
- Fix issue where `@inline` was not suported by the command to generate an interface file.

#### :nail_care: Polish

- Add hover information with links to documentation for decorators.
- Sync with latest parser/printer.

#### :house: Internal

- Support paths to rescript executables in arm64 architectures.

#### :boom: Breaking Change

- Drop support for `bs-patform`. Only `rescript` supported.

## 1.3.0

- Fix issue where using paths of the form `./something` would show multiple copies of the same file in vscode.
- When hovering on a field access, show the instantiated type of the field.
- Support autocomplete for objects from another module `M.x[...`.
- Fix command for creating interface files when the project uses namespaces.
- Added command `ReScript: Open the compiled JS file for this implementation file.`.
- Use semantic syntax highlighting (https://github.com/rescript-lang/rescript-vscode/pull/367).
- Report "Fatal error" when it happens in the compiler log (e.g. a make function with type annotation) and don't crash the extension.
- Fix issue in functions the form "~foo as name" where the location would only cover "ame".
- Extend the command to create an interface file, to support components and ReScript decorators used in bindings.
- Enable formatting files without needing the file to be in an actual ReScript project.
- New feature: Show Outline which was previously disabled.
- Add command to quickly switch between implementation and interface file.
- Support hover on JSX props and labelled arguments.

## 1.2.1

- Fix issue with highlighting of interpolation strings (those with backticks) introduced in release 1.2.0.
- Fix crash when the project contains OCaml files that have warnings.
- Fix crash on hover when a dependency contains a type with functor application. This is not expressible in ReScript syntax, but can appear in a dependent OCaml package and be pulled in for processing by the extension.
- Remove obsolete `@bs` snippets

## 1.2.0

Features:

- Add autocompletion for object access of the form `foo["x"]` and `foo["x"]["y"]["z"]`.
- Support autocomplete of records for variables defined in other files.
- Improve autocomplete when several values have the same name, with a heuristic to approximate the correct scope.
- Add a "Dead Code Analysis" mode that will highlight globally dead values, redundant optional arguments, dead modules, dead types (records and variants) ([#334](https://github.com/rescript-lang/rescript-vscode/pull/334))

Fixes:

- Fix issue in JSX autocomplete when the component is declared external.
- Fix jump-to-definition for uncurried calls.
- Fix issue where values for autocomplete were pulled from implementations instead of interfaces.
- Fix issue with autocomplete then punned props are used in JSX. E.g. `<M foo ...>`.
- Fix issue with JSX autocompletion not working after `foo=#variant`.
- Fix issue in JSX autocompletion where the `key` label would always appear.
- Fix issue in record field autocomplete not working with type aliases.
- Fix issue where autocomplete for local values would not work in the presence of `@react.component` annotations.
- Fix issue where the server would crash on large output produced by the binary command.
- Fix issue where the server would crash when a file has a self cycle.

## 1.1.3

Features:

- Find references to files as modules.
- Autocomplete: skip inline comments to decide if a labeled argument was already supplied.
- Rename: support file rename when renaming a module name.
- Rename: use renameProvider to give a warning when it's not a symbol that can be renamed.
- Jump to definition: support jumping to type definition.
- Jump to definition: jump to the `res` file when both `res` and `resi` are present.
- Restore creation of interface files (fully supported from compiler 9.1.3 onwards).

## 1.1.2

Features:

- Rename has landed! Works across-files!
- More autocomplete improvements.
- Wider Linux support.

## 1.1.1

This update contains _lots_ of autocomplete, hover and jump-to-definition improvements. We'll list only a few below.

Fixes:

- Jump-to-definition on some Windows paths.
- `->` autocomplete overruled `.`.
- Hover on components in interface files.

Features:

- Show References! Works cross-files too.
- Hover now supports markdown docs.
- Hover on labels in component functions with compiler version 9.1, and labels with type annotation.
- Don't show file path on hover and autocomplete (cleaner).
- Autocomplete for props in JSX components.
- `->` autocomplete for built-in list, array, string, option types. And for string and array literals.
- Slimmer download.

Breakages:

- Very old linux versions are no longer supported.
- Hover: no more odoc format support (but it'll still display as text).

## 1.0.8

Fixes:

- Diagnostics display for long lines.

Features:

- Full support for the newest `rescript` npm package!
- Highlight type parameters.

## 1.0.7

Fixes:

- Highlighting for some decorators and keywords.
- Various hover & autocomplete opportunities.

Features:

- Autocomplete for `->` pipe!
- Autocomplete for decorators such as `@module` and `@val` and `@deprecated`.
- Autocomplete for labels `func(~...)`.
- Support for the upcoming `rescript` npm package.

## 1.0.6

Fixes:

- Diagnostics crashing when a file's range isn't found (advice: use fewer ppxes that cause these bugs!). See [#77](https://github.com/rescript-lang/rescript-vscode/issues/77).
- Weird behaviors when project path contains white space.
- Proper audit of the windows bugs. Windows is now officially first-class!

Syntax colors:

- Highlight operators for default VSCode dark+ theme. This means slightly less diverse highlight for the other themes that previously already highlighted operators.
- Worked with [One Dark Pro](https://marketplace.visualstudio.com/items?itemName=zhuangtongfa.Material-theme) and [Mariana Pro](https://marketplace.visualstudio.com/items?itemName=rickynormandeau.mariana-pro). We now officially recommend these 2 themes, in addition to the existing recommendations in README.
- Highlight deprecated elements using the deprecation scopes.
- JSX bracket highlight fix (still no color; before, some parts were erroneously highlighted).

## 1.0.5

Features:

- Custom folding. See README.
- Support for doc strings when hovering on modules.
- Jump to type definition for types defined in inner modules.

Fixes:

- Properly highlight nested comments.
- Windows diagnostics!
- Removed a potential infinite loop issue in autocomplete.
- Don't autocomplete `open MyModule` inside line comments.
- Don't print parentheses as in `A()` for 0-ary variants.

## 1.0.4

- Some diagnostics watcher staleness fix.
- Various type hover fixes.
- Monorepo/yarn workspace support.

## 1.0.2

- All the usual features (type hint, autocomplete) now work on `bsconfig.json` too!
- Snippets, to ease a few syntaxes.
- Improved highlighting for polymorphic variants. Don't abuse them please.

## 1.0.1

- Fix temp file creation logic.

## 1.0.0

Official first release!<|MERGE_RESOLUTION|>--- conflicted
+++ resolved
@@ -26,10 +26,7 @@
 
 - Fix issue where pipes were not taken into account in the signature help, resulting in the highlighted argument in signature help always being off by one for unlabelled arguments in piped expressions https://github.com/rescript-lang/rescript-vscode/issues/618
 
-<<<<<<< HEAD
-=======
 - Fix file location in Document Symbols response. https://github.com/rescript-lang/rescript-vscode/issues/629
->>>>>>> 86e4808f
 
 ## v1.8.2
 
