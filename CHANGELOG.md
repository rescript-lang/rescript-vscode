--- conflicted
+++ resolved
@@ -2,11 +2,8 @@
 - Fix issue in JSX autocomplete when the component is declared external.
 - Fix jump-to-definition for uncurried calls.
 - Fix issue where values for autocomplete were pulled from implementations instead of interfaces.
-<<<<<<< HEAD
 - Fix issue with autocomplete then punned props are used in JSX. E.g. `<M foo ...>`.
-=======
 - Add autocompletion for object access of the form foo["bar"].
->>>>>>> e9741704
 
 ## 1.1.3
 
