import { Range } from "vscode-languageserver-textdocument";
import * as c from "./constants";
import * as childProcess from "child_process";
import * as p from "vscode-languageserver-protocol";
import * as path from "path";
import * as t from "vscode-languageserver-types";
import fs from "fs";
import * as os from "os";
import { URI } from 'vscode-uri';

let tempFilePrefix = "rescript_format_file_" + process.pid + "_";
let tempFileId = 0;

export let createFileInTempDir = (extension = "") => {
	let tempFileName = tempFilePrefix + tempFileId + extension;
	tempFileId = tempFileId + 1;
	return path.join(os.tmpdir(), tempFileName);
};

// TODO: races here?
// TODO: this doesn't handle file:/// scheme
export let findProjectRootOfFile = (
	source: p.DocumentUri
): null | p.DocumentUri => {
	let dir = path.dirname(source);
	if (fs.existsSync(path.join(dir, c.bsconfigPartialPath))) {
		return dir;
	} else {
		if (dir === source) {
			// reached top
			return null;
		} else {
			return findProjectRootOfFile(dir);
		}
	}
};

// TODO: races here?
// TODO: this doesn't handle file:/// scheme

// We need to recursively search for bs-platform/{platform}/bsc.exe upward from
// the project's root, because in some setups, such as yarn workspace/monorepo,
// the node_modules/bs-platform package might be hoisted up instead of alongside
// the project root.
// Also, if someone's ever formatting a regular project setup's dependency
// (which is weird but whatever), they'll at least find an upward bs-platform
// from the dependent.
export let findBscExeDirOfFile = (
	source: p.DocumentUri
): null | p.DocumentUri => {
	let dir = path.dirname(source);
	let bscPath = path.join(dir, c.bscExePartialPath);
	if (fs.existsSync(bscPath)) {
		return dir;
	} else {
		if (dir === source) {
			// reached the top
			return null;
		} else {
			return findBscExeDirOfFile(dir);
		}
	}
};

type execResult =
	| {
		kind: "success";
		result: string;
	}
	| {
		kind: "error";
		error: string;
	};
export let formatUsingValidBscPath = (
	code: string,
	bscPath: p.DocumentUri,
	isInterface: boolean
): execResult => {
	let extension = isInterface ? c.resiExt : c.resExt;
	let formatTempFileFullPath = createFileInTempDir(extension);
	fs.writeFileSync(formatTempFileFullPath, code, {
		encoding: "utf-8",
	});
	try {
		let result = childProcess.execFileSync(
			bscPath,
			["-color", "never", "-format", formatTempFileFullPath],
			{ stdio: "pipe" }
		);
		return {
			kind: "success",
			result: result.toString(),
		};
	} catch (e) {
		return {
			kind: "error",
			error: e.message,
		};
	} finally {
		// async close is fine. We don't use this file name again
		fs.unlink(formatTempFileFullPath, () => null);
	}
};

export let runBsbWatcherUsingValidBsbPath = (
	bsbPath: p.DocumentUri,
	projectRootPath: p.DocumentUri
) => {
	if (process.platform === "win32") {
		return childProcess.exec(`${bsbPath}.cmd -w`, {
			cwd: projectRootPath,
		});
	} else {
		return childProcess.execFile(bsbPath, ["-w"], {
			cwd: projectRootPath,
		})
	}
	// try {
	// 	let result = childProcess.execFileSync(bsbPath, [], { stdio: 'pipe', cwd: projectRootPath })
	// 	return {
	// 		kind: 'success',
	// 		result: result.toString(),
	// 	}
	// } catch (e) {
	// 	return {
	// 		kind: 'error',
	// 		error: e.message,
	// 	}
	// }
};

export let parseDiagnosticLocation = (location: string): Range => {
	// example output location:
	// 3:9
	// 3:5-8
	// 3:9-6:1

	// language-server position is 0-based. Ours is 1-based. Don't forget to convert
	// also, our end character is inclusive. Language-server's is exclusive
	let isRange = location.indexOf("-") >= 0;
	if (isRange) {
		let [from, to] = location.split("-");
		let [fromLine, fromChar] = from.split(":");
		let isSingleLine = to.indexOf(":") >= 0;
		let [toLine, toChar] = isSingleLine ? to.split(":") : [fromLine, to];
		return {
			start: {
				line: parseInt(fromLine) - 1,
				character: parseInt(fromChar) - 1,
			},
			end: { line: parseInt(toLine) - 1, character: parseInt(toChar) },
		};
	} else {
		let [line, char] = location.split(":");
		let start = { line: parseInt(line) - 1, character: parseInt(char) };
		return {
			start: start,
			end: start,
		};
	}
};

let findLocationSeparator = (fileAndLocation: string) => {
	// Exclude the two first letters in windows paths to avoid the first colon in eg "c:\\.."		
	if (process.platform === "win32") {
		return fileAndLocation.indexOf(":", 2);
	} else {
		return fileAndLocation.indexOf(":");
	}
};

let separateFileAndLocation = (fileAndLocation: string): [string, string] => {
<<<<<<< HEAD
	let locationSeparator = findLocationSeparator(fileAndLocation)
	let file = fileAndLocation.slice(2, locationSeparator)
	let location = fileAndLocation.slice(locationSeparator + 1)
	if (process.platform === "win32") {
		return [`file:\\\\\\${file}`, location];
	} else {
		return [file, location]
	}
}
=======
	let locationSeparator = findLocationSeparator(fileAndLocation);
	let file = fileAndLocation.slice(0, locationSeparator);
	let location = fileAndLocation.slice(locationSeparator + 1);

	return [URI.file(file).toString(), location];
};
>>>>>>> 88268bb8



type filesDiagnostics = {
	[key: string]: p.Diagnostic[];
};
type parsedCompilerLogResult = {
	done: boolean;
	result: filesDiagnostics;
};
export let parseCompilerLogOutput = (
	content: string
): parsedCompilerLogResult => {
	/* example .compiler.log file content that we're gonna parse:

#Start(1600519680823)

	Syntax error!
	/Users/chenglou/github/reason-react/src/test.res:1:8-2:3

	1 │ let a =
	2 │ let b =
	3 │

	This let-binding misses an expression


	Warning number 8
	/Users/chenglou/github/reason-react/src/test.res:3:5-8

	1 │ let a = j`😀`
	2 │ let b = `😀`
	3 │ let None = None
	4 │ let bla: int = "
	5 │   hi

	You forgot to handle a possible case here, for example:
	Some _


	We've found a bug for you!
	/Users/chenglou/github/reason-react/src/test.res:3:9

	1 │ let a = 1
	2 │ let b = "hi"
	3 │ let a = b + 1

	This has type: string
	Somewhere wanted: int

#Done(1600519680836)
	*/

	type parsedDiagnostic = {
		code: number | undefined;
		severity: t.DiagnosticSeverity;
		tag: t.DiagnosticTag | undefined;
		content: string[];
	};
	let parsedDiagnostics: parsedDiagnostic[] = [];
	let lines = content.split("\n");
	let done = false;

	for (let i = 0; i < lines.length; i++) {
		let line = lines[i];
		if (line.startsWith("  We've found a bug for you!")) {
			parsedDiagnostics.push({
				code: undefined,
				severity: t.DiagnosticSeverity.Error,
				tag: undefined,
				content: [],
			});
		} else if (line.startsWith("  Warning number ")) {
			let warningNumber = parseInt(line.slice("  Warning number ".length));
			let tag: t.DiagnosticTag | undefined = undefined;
			switch (warningNumber) {
				case 11:
				case 20:
				case 26:
				case 27:
				case 32:
				case 33:
				case 34:
				case 35:
				case 36:
				case 37:
				case 38:
				case 39:
				case 60:
				case 66:
				case 67:
				case 101:
					tag = t.DiagnosticTag.Unnecessary;
					break;
				case 3:
					tag = t.DiagnosticTag.Deprecated;
					break;
			}
			parsedDiagnostics.push({
				code: Number.isNaN(warningNumber) ? undefined : warningNumber,
				severity: t.DiagnosticSeverity.Warning,
				tag: tag,
				content: [],
			});
		} else if (line.startsWith("  Syntax error!")) {
			parsedDiagnostics.push({
				code: undefined,
				severity: t.DiagnosticSeverity.Error,
				tag: undefined,
				content: [],
			});
		} else if (line.startsWith("#Done(")) {
			done = true;
		} else if (/^  +[0-9]+ /.test(line)) {
			// code display. Swallow
		} else if (line.startsWith("  ")) {
			parsedDiagnostics[parsedDiagnostics.length - 1].content.push(line);
		}
	}

	let result: filesDiagnostics = {};
	parsedDiagnostics.forEach((parsedDiagnostic) => {
		let [fileAndLocationLine, ...diagnosticMessage] = parsedDiagnostic.content;

<<<<<<< HEAD
		let [file, location] = separateFileAndLocation(fileAndLocationLine);
=======
		let fileAndLocation = fileAndLocationLine.trim();
		let [file, location] = separateFileAndLocation(fileAndLocation);
>>>>>>> 88268bb8

		if (result[file] == null) {
			result[file] = [];
		}
		let cleanedUpDiagnostic =
			diagnosticMessage
				.map((line) => {
					// remove the spaces in front
					return line.slice(2);
				})
				.join("\n")
				// remove start and end whitespaces/newlines
				.trim() + "\n";
		result[file].push({
			severity: parsedDiagnostic.severity,
			tags: parsedDiagnostic.tag === undefined ? [] : [parsedDiagnostic.tag],
			code: parsedDiagnostic.code,
			range: parseDiagnosticLocation(location),
			source: "ReScript",
			message: cleanedUpDiagnostic,
		});
	});

	return { done, result };
};<|MERGE_RESOLUTION|>--- conflicted
+++ resolved
@@ -170,24 +170,12 @@
 };
 
 let separateFileAndLocation = (fileAndLocation: string): [string, string] => {
-<<<<<<< HEAD
-	let locationSeparator = findLocationSeparator(fileAndLocation)
-	let file = fileAndLocation.slice(2, locationSeparator)
-	let location = fileAndLocation.slice(locationSeparator + 1)
-	if (process.platform === "win32") {
-		return [`file:\\\\\\${file}`, location];
-	} else {
-		return [file, location]
-	}
-}
-=======
 	let locationSeparator = findLocationSeparator(fileAndLocation);
 	let file = fileAndLocation.slice(0, locationSeparator);
 	let location = fileAndLocation.slice(locationSeparator + 1);
 
 	return [URI.file(file).toString(), location];
 };
->>>>>>> 88268bb8
 
 
 
@@ -312,12 +300,7 @@
 	parsedDiagnostics.forEach((parsedDiagnostic) => {
 		let [fileAndLocationLine, ...diagnosticMessage] = parsedDiagnostic.content;
 
-<<<<<<< HEAD
 		let [file, location] = separateFileAndLocation(fileAndLocationLine);
-=======
-		let fileAndLocation = fileAndLocationLine.trim();
-		let [file, location] = separateFileAndLocation(fileAndLocation);
->>>>>>> 88268bb8
 
 		if (result[file] == null) {
 			result[file] = [];
