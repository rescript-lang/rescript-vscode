--- conflicted
+++ resolved
@@ -154,23 +154,6 @@
   );
 }
 
-<<<<<<< HEAD
-function findRuntimeCached(): (
-  project: NormalizedPath,
-) => Promise<NormalizedPath[]> {
-  const cache = new Map<NormalizedPath, NormalizedPath[]>();
-  return async (project: NormalizedPath) => {
-    if (cache.has(project)) {
-      return cache.get(project)!;
-    }
-    const runtimes = await findRuntimePath(project);
-    cache.set(project, runtimes);
-    return runtimes;
-  };
-}
-
-=======
->>>>>>> 2ab39a65
 /**
  * Find all installed @rescript/runtime directories in the given project path.
  * In a perfect world, there should be exactly one.
@@ -178,7 +161,7 @@
  * (see getRuntimePathFromWorkspaceRoot in utils.ts).
  */
 export async function findRescriptRuntimesInProject(
-  project: string,
-): Promise<string[]> {
+  project: NormalizedPath,
+): Promise<NormalizedPath[]> {
   return await findRuntimePath(project);
 }