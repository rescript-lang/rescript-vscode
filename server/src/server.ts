--- conflicted
+++ resolved
@@ -1014,8 +1014,6 @@
         askForAllCurrentConfiguration();
       }, c.pullConfigurationInterval);
 
-<<<<<<< HEAD
-=======
       // Save initial configuration, if present
       let initParams = msg.params as InitializeParams;
       let initialConfiguration = initParams.initializationOptions
@@ -1036,7 +1034,6 @@
         }
       }
 
->>>>>>> e2810feb
       send(response);
     } else if (msg.method === "initialized") {
       // sent from client after initialize. Nothing to do for now
