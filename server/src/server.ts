import process from "process";
import * as p from "vscode-languageserver-protocol";
import * as v from "vscode-languageserver";
import * as rpc from "vscode-jsonrpc/node";
import * as path from "path";
import fs from "fs";
// TODO: check DidChangeWatchedFilesNotification.
import {
  DidOpenTextDocumentNotification,
  DidChangeTextDocumentNotification,
  DidCloseTextDocumentNotification,
  DidChangeConfigurationNotification,
  InitializeParams,
  InlayHintParams,
  CodeLensParams,
  SignatureHelpParams,
} from "vscode-languageserver-protocol";
import * as utils from "./utils";
import * as codeActions from "./codeActions";
import * as c from "./constants";
import * as chokidar from "chokidar";
import { assert } from "console";
import { fileURLToPath } from "url";
import { ChildProcess } from "child_process";
import { WorkspaceEdit } from "vscode-languageserver";
import { filesDiagnostics } from "./utils";

interface extensionConfiguration {
  allowBuiltInFormatter: boolean;
  askToStartBuild: boolean;
  inlayHints: {
    enable: boolean;
    maxLength: number | null;
  };
  codeLens: boolean;
  binaryPath: string | null;
<<<<<<< HEAD
  platformPath: string | null;
=======
  signatureHelp: {
    enable: boolean;
  };
}

// This holds client capabilities specific to our extension, and not necessarily
// related to the LS protocol. It's for enabling/disabling features that might
// work in one client, like VSCode, but perhaps not in others, like vim.
export interface extensionClientCapabilities {
  supportsMarkdownLinks?: boolean | null;
>>>>>>> 36dbc3e7
}
let extensionClientCapabilities: extensionClientCapabilities = {};

// All values here are temporary, and will be overridden as the server is
// initialized, and the current config is received from the client.
let extensionConfiguration: extensionConfiguration = {
  allowBuiltInFormatter: false,
  askToStartBuild: true,
  inlayHints: {
    enable: false,
    maxLength: 25,
  },
  codeLens: false,
  binaryPath: null,
<<<<<<< HEAD
  platformPath: null,
=======
  signatureHelp: {
    enable: false,
  },
>>>>>>> 36dbc3e7
};
// Below here is some state that's not important exactly how long it lives.
let hasPromptedAboutBuiltInFormatter = false;
let pullConfigurationPeriodically: NodeJS.Timeout | null = null;

// https://microsoft.github.io/language-server-protocol/specification#initialize
// According to the spec, there could be requests before the 'initialize' request. Link in comment tells how to handle them.
let initialized = false;
let serverSentRequestIdCounter = 0;
// https://microsoft.github.io/language-server-protocol/specification#exit
let shutdownRequestAlreadyReceived = false;
let stupidFileContentCache: Map<string, string> = new Map();
let projectsFiles: Map<
  string, // project root path
  {
    openFiles: Set<string>;
    filesWithDiagnostics: Set<string>;
    filesDiagnostics: filesDiagnostics;

    bsbWatcherByEditor: null | ChildProcess;

    // This keeps track of whether we've prompted the user to start a build
    // automatically, if there's no build currently running for the project. We
    // only want to prompt the user about this once, or it becomes
    // annoying.
    // The type `never` means that we won't show the prompt if the project is inside node_modules
    hasPromptedToStartBuild: boolean | "never";
  }
> = new Map();
// ^ caching AND states AND distributed system. Why does LSP has to be stupid like this

// This keeps track of code actions extracted from diagnostics.
let codeActionsFromDiagnostics: codeActions.filesCodeActions = {};

// will be properly defined later depending on the mode (stdio/node-rpc)
let send: (msg: p.Message) => void = (_) => {};

let findRescriptBinary = (projectRootPath: p.DocumentUri | null) =>
  extensionConfiguration.binaryPath == null
    ? utils.findFilePathFromProjectRoot(projectRootPath, path.join(c.nodeModulesBinDir, c.rescriptBinName))
    : utils.findBinary(extensionConfiguration.binaryPath, c.rescriptBinName);

let findPlatformPath = (projectRootPath: p.DocumentUri | null) => {
  if (extensionConfiguration.platformPath != null) {
    return extensionConfiguration.platformPath;
  }

  let rescriptDir = utils.findFilePathFromProjectRoot(projectRootPath, path.join("node_modules", "rescript"));
  if (rescriptDir == null) {
    return null;
  }

  let platformPath = path.join(rescriptDir, c.platformDir)

  // Workaround for darwinarm64 which has no folder yet in ReScript <= 9.1.4
  if (
    process.platform == "darwin" &&
    process.arch == "arm64" &&
    !fs.existsSync(platformPath)
  ) {
    platformPath = path.join(rescriptDir, process.platform);
  }

  return platformPath;
}

let findBscExeBinary = (projectRootPath: p.DocumentUri | null) =>
  utils.findBinary(findPlatformPath(projectRootPath), c.bscExeName)

interface CreateInterfaceRequestParams {
  uri: string;
}

let createInterfaceRequest = new v.RequestType<
  CreateInterfaceRequestParams,
  string,
  void
>("rescript-vscode.create_interface");

interface OpenCompiledFileParams {
  uri: string;
}

let openCompiledFileRequest = new v.RequestType<
  OpenCompiledFileParams,
  OpenCompiledFileParams,
  void
>("rescript-vscode.open_compiled");

let getCurrentCompilerDiagnosticsForFile = (
  fileUri: string
): p.Diagnostic[] => {
  let diagnostics: p.Diagnostic[] | null = null;

  projectsFiles.forEach((projectFile, _projectRootPath) => {
    if (diagnostics == null && projectFile.filesDiagnostics[fileUri] != null) {
      diagnostics = projectFile.filesDiagnostics[fileUri].slice();
    }
  });

  return diagnostics ?? [];
};
let sendUpdatedDiagnostics = () => {
  projectsFiles.forEach((projectFile, projectRootPath) => {
    let { filesWithDiagnostics } = projectFile;
    let compilerLogPath = path.join(projectRootPath, c.compilerLogPartialPath);
    let content = fs.readFileSync(compilerLogPath, { encoding: "utf-8" });
    let {
      done,
      result: filesAndErrors,
      codeActions,
      linesWithParseErrors,
    } = utils.parseCompilerLogOutput(content);

    if (linesWithParseErrors.length > 0) {
      let params: p.ShowMessageParams = {
        type: p.MessageType.Warning,
        message: `There are more compiler warning/errors that we could not parse. You can help us fix this by opening an [issue on the repository](https://github.com/rescript-lang/rescript-vscode/issues/new?title=Compiler%20log%20parse%20error), pasting the contents of the file [lib/bs/.compiler.log](file://${compilerLogPath}).`,
      };
      let message: p.NotificationMessage = {
        jsonrpc: c.jsonrpcVersion,
        method: "window/showMessage",
        params: params,
      };
      send(message);
    }

    projectFile.filesDiagnostics = filesAndErrors;
    codeActionsFromDiagnostics = codeActions;

    // diff
    Object.keys(filesAndErrors).forEach((file) => {
      let params: p.PublishDiagnosticsParams = {
        uri: file,
        diagnostics: filesAndErrors[file],
      };
      let notification: p.NotificationMessage = {
        jsonrpc: c.jsonrpcVersion,
        method: "textDocument/publishDiagnostics",
        params: params,
      };
      send(notification);

      filesWithDiagnostics.add(file);
    });
    if (done) {
      // clear old files
      filesWithDiagnostics.forEach((file) => {
        if (filesAndErrors[file] == null) {
          // Doesn't exist in the new diagnostics. Clear this diagnostic
          let params: p.PublishDiagnosticsParams = {
            uri: file,
            diagnostics: [],
          };
          let notification: p.NotificationMessage = {
            jsonrpc: c.jsonrpcVersion,
            method: "textDocument/publishDiagnostics",
            params: params,
          };
          send(notification);
          filesWithDiagnostics.delete(file);
        }
      });
    }
  });
};
let deleteProjectDiagnostics = (projectRootPath: string) => {
  let root = projectsFiles.get(projectRootPath);
  if (root != null) {
    root.filesWithDiagnostics.forEach((file) => {
      let params: p.PublishDiagnosticsParams = {
        uri: file,
        diagnostics: [],
      };
      let notification: p.NotificationMessage = {
        jsonrpc: c.jsonrpcVersion,
        method: "textDocument/publishDiagnostics",
        params: params,
      };
      send(notification);
    });

    projectsFiles.delete(projectRootPath);
  }
};
let sendCompilationFinishedMessage = () => {
  let notification: p.NotificationMessage = {
    jsonrpc: c.jsonrpcVersion,
    method: "rescript/compilationFinished",
  };

  send(notification);
};

let compilerLogsWatcher = chokidar
  .watch([], {
    awaitWriteFinish: {
      stabilityThreshold: 1,
    },
  })
  .on("all", (_e, changedPath) => {
    sendUpdatedDiagnostics();
    sendCompilationFinishedMessage();
    if (extensionConfiguration.inlayHints?.enable === true) {
      sendInlayHintsRefresh();
    }
    if (extensionConfiguration.codeLens === true) {
      sendCodeLensRefresh();
    }
  });
let stopWatchingCompilerLog = () => {
  // TODO: cleanup of compilerLogs?
  compilerLogsWatcher.close();
};

type clientSentBuildAction = {
  title: string;
  projectRootPath: string;
};
let openedFile = (fileUri: string, fileContent: string) => {
  let filePath = fileURLToPath(fileUri);

  stupidFileContentCache.set(filePath, fileContent);

  let projectRootPath = utils.findProjectRootOfFile(filePath);
  if (projectRootPath != null) {
    let projectRootState = projectsFiles.get(projectRootPath);
    if (projectRootState == null) {
      projectRootState = {
        openFiles: new Set(),
        filesWithDiagnostics: new Set(),
        filesDiagnostics: {},
        bsbWatcherByEditor: null,
        hasPromptedToStartBuild: /(\/|\\)node_modules(\/|\\)/.test(
          projectRootPath
        )
          ? "never"
          : false,
      };
      projectsFiles.set(projectRootPath, projectRootState);
      compilerLogsWatcher.add(
        path.join(projectRootPath, c.compilerLogPartialPath)
      );
    }
    let root = projectsFiles.get(projectRootPath)!;
    root.openFiles.add(filePath);
    // check if .bsb.lock is still there. If not, start a bsb -w ourselves
    // because otherwise the diagnostics info we'll display might be stale
    let bsbLockPath = path.join(projectRootPath, c.bsbLock);
    if (
      projectRootState.hasPromptedToStartBuild === false &&
      extensionConfiguration.askToStartBuild === true &&
      !fs.existsSync(bsbLockPath)
    ) {
      // TODO: sometime stale .bsb.lock dangling. bsb -w knows .bsb.lock is
      // stale. Use that logic
      // TODO: close watcher when lang-server shuts down
      if (findRescriptBinary(projectRootPath) != null) {
        let payload: clientSentBuildAction = {
          title: c.startBuildAction,
          projectRootPath: projectRootPath,
        };
        let params = {
          type: p.MessageType.Info,
          message: `Start a build for this project to get the freshest data?`,
          actions: [payload],
        };
        let request: p.RequestMessage = {
          jsonrpc: c.jsonrpcVersion,
          id: serverSentRequestIdCounter++,
          method: "window/showMessageRequest",
          params: params,
        };
        send(request);
        projectRootState.hasPromptedToStartBuild = true;
        // the client might send us back the "start build" action, which we'll
        // handle in the isResponseMessage check in the message handling way
        // below
      } else {
        let request: p.NotificationMessage = {
          jsonrpc: c.jsonrpcVersion,
          method: "window/showMessage",
          params: {
            type: p.MessageType.Error,
            message:
              extensionConfiguration.binaryPath == null
                ? `Can't find ReScript binary in  ${path.join(
                    projectRootPath,
                    c.nodeModulesBinDir
                  )} or parent directories. Did you install it? It's required to use "rescript" > 9.1`
                : `Can't find ReScript binary in the directory ${extensionConfiguration.binaryPath}`,
          },
        };
        send(request);
      }
    }

    // no need to call sendUpdatedDiagnostics() here; the watcher add will
    // call the listener which calls it
  }
};
let closedFile = (fileUri: string) => {
  let filePath = fileURLToPath(fileUri);

  stupidFileContentCache.delete(filePath);

  let projectRootPath = utils.findProjectRootOfFile(filePath);
  if (projectRootPath != null) {
    let root = projectsFiles.get(projectRootPath);
    if (root != null) {
      root.openFiles.delete(filePath);
      // clear diagnostics too if no open files open in said project
      if (root.openFiles.size === 0) {
        compilerLogsWatcher.unwatch(
          path.join(projectRootPath, c.compilerLogPartialPath)
        );
        deleteProjectDiagnostics(projectRootPath);
        if (root.bsbWatcherByEditor !== null) {
          root.bsbWatcherByEditor.kill();
          root.bsbWatcherByEditor = null;
        }
      }
    }
  }
};
let updateOpenedFile = (fileUri: string, fileContent: string) => {
  let filePath = fileURLToPath(fileUri);
  assert(stupidFileContentCache.has(filePath));
  stupidFileContentCache.set(filePath, fileContent);
};
let getOpenedFileContent = (fileUri: string) => {
  let filePath = fileURLToPath(fileUri);
  let content = stupidFileContentCache.get(filePath)!;
  assert(content != null);
  return content;
};

// Start listening now!
// We support two modes: the regular node RPC mode for VSCode, and the --stdio
// mode for other editors The latter is _technically unsupported_. It's an
// implementation detail that might change at any time
if (process.argv.includes("--stdio")) {
  let writer = new rpc.StreamMessageWriter(process.stdout);
  let reader = new rpc.StreamMessageReader(process.stdin);
  // proper `this` scope for writer
  send = (msg: p.Message) => writer.write(msg);
  reader.listen(onMessage);
} else {
  // proper `this` scope for process
  send = (msg: p.Message) => process.send!(msg);
  process.on("message", onMessage);
}

function hover(msg: p.RequestMessage) {
  let params = msg.params as p.HoverParams;
  let filePath = fileURLToPath(params.textDocument.uri);
  let code = getOpenedFileContent(params.textDocument.uri);
  let tmpname = utils.createFileInTempDir();
  fs.writeFileSync(tmpname, code, { encoding: "utf-8" });
  let response = utils.runAnalysisCommand(
    filePath,
    [
      "hover",
      filePath,
      params.position.line,
      params.position.character,
      tmpname,
      Boolean(extensionClientCapabilities.supportsMarkdownLinks),
    ],
    msg
  );
  fs.unlink(tmpname, () => null);
  return response;
}

function inlayHint(msg: p.RequestMessage) {
  const params = msg.params as p.InlayHintParams;
  const filePath = fileURLToPath(params.textDocument.uri);

  const response = utils.runAnalysisCommand(
    filePath,
    [
      "inlayHint",
      filePath,
      params.range.start.line,
      params.range.end.line,
      extensionConfiguration.inlayHints.maxLength,
    ],
    msg
  );
  return response;
}

function sendInlayHintsRefresh() {
  let request: p.RequestMessage = {
    jsonrpc: c.jsonrpcVersion,
    method: p.InlayHintRefreshRequest.method,
    id: serverSentRequestIdCounter++,
  };
  send(request);
}

function codeLens(msg: p.RequestMessage) {
  const params = msg.params as p.CodeLensParams;
  const filePath = fileURLToPath(params.textDocument.uri);

  const response = utils.runAnalysisCommand(
    filePath,
    ["codeLens", filePath],
    msg
  );
  return response;
}

function sendCodeLensRefresh() {
  let request: p.RequestMessage = {
    jsonrpc: c.jsonrpcVersion,
    method: p.CodeLensRefreshRequest.method,
    id: serverSentRequestIdCounter++,
  };
  send(request);
}

function signatureHelp(msg: p.RequestMessage) {
  let params = msg.params as p.SignatureHelpParams;
  let filePath = fileURLToPath(params.textDocument.uri);
  let code = getOpenedFileContent(params.textDocument.uri);
  let tmpname = utils.createFileInTempDir();
  fs.writeFileSync(tmpname, code, { encoding: "utf-8" });
  let response = utils.runAnalysisCommand(
    filePath,
    [
      "signatureHelp",
      filePath,
      params.position.line,
      params.position.character,
      tmpname,
    ],
    msg
  );
  fs.unlink(tmpname, () => null);
  return response;
}

function definition(msg: p.RequestMessage) {
  // https://microsoft.github.io/language-server-protocol/specifications/specification-current/#textDocument_definition
  let params = msg.params as p.DefinitionParams;
  let filePath = fileURLToPath(params.textDocument.uri);
  let response = utils.runAnalysisCommand(
    filePath,
    ["definition", filePath, params.position.line, params.position.character],
    msg
  );
  return response;
}

function typeDefinition(msg: p.RequestMessage) {
  // https://microsoft.github.io/language-server-protocol/specification/specification-current/#textDocument_typeDefinition
  let params = msg.params as p.TypeDefinitionParams;
  let filePath = fileURLToPath(params.textDocument.uri);
  let response = utils.runAnalysisCommand(
    filePath,
    [
      "typeDefinition",
      filePath,
      params.position.line,
      params.position.character,
    ],
    msg
  );
  return response;
}

function references(msg: p.RequestMessage) {
  // https://microsoft.github.io/language-server-protocol/specifications/specification-current/#textDocument_references
  let params = msg.params as p.ReferenceParams;
  let filePath = fileURLToPath(params.textDocument.uri);
  let result: typeof p.ReferencesRequest.type = utils.getReferencesForPosition(
    filePath,
    params.position
  );
  let response: p.ResponseMessage = {
    jsonrpc: c.jsonrpcVersion,
    id: msg.id,
    result,
    // error: code and message set in case an exception happens during the definition request.
  };
  return response;
}

function prepareRename(msg: p.RequestMessage): p.ResponseMessage {
  // https://microsoft.github.io/language-server-protocol/specifications/specification-current/#textDocument_prepareRename
  let params = msg.params as p.PrepareRenameParams;
  let filePath = fileURLToPath(params.textDocument.uri);
  let locations: null | p.Location[] = utils.getReferencesForPosition(
    filePath,
    params.position
  );
  let result: p.Range | null = null;
  if (locations !== null) {
    locations.forEach((loc) => {
      if (
        path.normalize(fileURLToPath(loc.uri)) ===
        path.normalize(fileURLToPath(params.textDocument.uri))
      ) {
        let { start, end } = loc.range;
        let pos = params.position;
        if (
          start.character <= pos.character &&
          start.line <= pos.line &&
          end.character >= pos.character &&
          end.line >= pos.line
        ) {
          result = loc.range;
        }
      }
    });
  }
  return {
    jsonrpc: c.jsonrpcVersion,
    id: msg.id,
    result,
  };
}

function rename(msg: p.RequestMessage) {
  // https://microsoft.github.io/language-server-protocol/specifications/specification-current/#textDocument_rename
  let params = msg.params as p.RenameParams;
  let filePath = fileURLToPath(params.textDocument.uri);
  let documentChanges: (p.RenameFile | p.TextDocumentEdit)[] | null =
    utils.runAnalysisAfterSanityCheck(filePath, [
      "rename",
      filePath,
      params.position.line,
      params.position.character,
      params.newName,
    ]);
  let result: WorkspaceEdit | null = null;
  if (documentChanges !== null) {
    result = { documentChanges };
  }
  let response: p.ResponseMessage = {
    jsonrpc: c.jsonrpcVersion,
    id: msg.id,
    result,
  };
  return response;
}

function documentSymbol(msg: p.RequestMessage) {
  // https://microsoft.github.io/language-server-protocol/specifications/specification-current/#textDocument_documentSymbol
  let params = msg.params as p.DocumentSymbolParams;
  let filePath = fileURLToPath(params.textDocument.uri);
  let extension = path.extname(params.textDocument.uri);
  let code = getOpenedFileContent(params.textDocument.uri);
  let tmpname = utils.createFileInTempDir(extension);
  fs.writeFileSync(tmpname, code, { encoding: "utf-8" });
  let response = utils.runAnalysisCommand(
    filePath,
    ["documentSymbol", tmpname],
    msg,
    /* projectRequired */ false
  );
  fs.unlink(tmpname, () => null);
  return response;
}

function askForAllCurrentConfiguration() {
  // https://microsoft.github.io/language-server-protocol/specifications/lsp/3.17/specification/#workspace_configuration
  let params: p.ConfigurationParams = {
    items: [
      {
        section: "rescript.settings",
      },
    ],
  };
  let req: p.RequestMessage = {
    jsonrpc: c.jsonrpcVersion,
    id: c.configurationRequestId,
    method: p.ConfigurationRequest.type.method,
    params,
  };
  send(req);
}

function semanticTokens(msg: p.RequestMessage) {
  // https://microsoft.github.io/language-server-protocol/specifications/specification-current/#textDocument_semanticTokens
  let params = msg.params as p.SemanticTokensParams;
  let filePath = fileURLToPath(params.textDocument.uri);
  let extension = path.extname(params.textDocument.uri);
  let code = getOpenedFileContent(params.textDocument.uri);
  let tmpname = utils.createFileInTempDir(extension);
  fs.writeFileSync(tmpname, code, { encoding: "utf-8" });
  let response = utils.runAnalysisCommand(
    filePath,
    ["semanticTokens", tmpname],
    msg,
    /* projectRequired */ false
  );
  fs.unlink(tmpname, () => null);
  return response;
}

function completion(msg: p.RequestMessage) {
  // https://microsoft.github.io/language-server-protocol/specifications/specification-current/#textDocument_completion
  let params = msg.params as p.ReferenceParams;
  let filePath = fileURLToPath(params.textDocument.uri);
  let code = getOpenedFileContent(params.textDocument.uri);
  let tmpname = utils.createFileInTempDir();
  fs.writeFileSync(tmpname, code, { encoding: "utf-8" });
  let response = utils.runAnalysisCommand(
    filePath,
    [
      "completion",
      filePath,
      params.position.line,
      params.position.character,
      tmpname,
    ],
    msg
  );
  fs.unlink(tmpname, () => null);
  return response;
}

function codeAction(msg: p.RequestMessage): p.ResponseMessage {
  let params = msg.params as p.CodeActionParams;
  let filePath = fileURLToPath(params.textDocument.uri);
  let code = getOpenedFileContent(params.textDocument.uri);
  let extension = path.extname(params.textDocument.uri);
  let tmpname = utils.createFileInTempDir(extension);

  // Check local code actions coming from the diagnostics.
  let localResults: v.CodeAction[] = [];
  codeActionsFromDiagnostics[params.textDocument.uri]?.forEach(
    ({ range, codeAction }) => {
      if (utils.rangeContainsRange(range, params.range)) {
        localResults.push(codeAction);
      }
    }
  );

  fs.writeFileSync(tmpname, code, { encoding: "utf-8" });
  let response = utils.runAnalysisCommand(
    filePath,
    [
      "codeAction",
      filePath,
      params.range.start.line,
      params.range.start.character,
      tmpname,
    ],
    msg
  );
  fs.unlink(tmpname, () => null);

  let { result } = response;

  // We must send `null` when there are no results, empty array isn't enough.
  let codeActions =
    result != null && Array.isArray(result)
      ? [...localResults, ...result]
      : localResults;

  let res: v.ResponseMessage = {
    jsonrpc: c.jsonrpcVersion,
    id: msg.id,
    result: codeActions.length > 0 ? codeActions : null,
  };
  return res;
}

function format(msg: p.RequestMessage): Array<p.Message> {
  // technically, a formatting failure should reply with the error. Sadly
  // the LSP alert box for these error replies sucks (e.g. doesn't actually
  // display the message). In order to signal the client to display a proper
  // alert box (sometime with actionable buttons), we need to first send
  // back a fake success message (because each request mandates a
  // response), then right away send a server notification to display a
  // nicer alert. Ugh.
  let fakeSuccessResponse: p.ResponseMessage = {
    jsonrpc: c.jsonrpcVersion,
    id: msg.id,
    result: [],
  };
  let params = msg.params as p.DocumentFormattingParams;
  let filePath = fileURLToPath(params.textDocument.uri);
  let extension = path.extname(params.textDocument.uri);
  if (extension !== c.resExt && extension !== c.resiExt) {
    let params: p.ShowMessageParams = {
      type: p.MessageType.Error,
      message: `Not a ${c.resExt} or ${c.resiExt} file. Cannot format it.`,
    };
    let response: p.NotificationMessage = {
      jsonrpc: c.jsonrpcVersion,
      method: "window/showMessage",
      params: params,
    };
    return [fakeSuccessResponse, response];
  } else {
    // code will always be defined here, even though technically it can be undefined
    let code = getOpenedFileContent(params.textDocument.uri);

    let projectRootPath = utils.findProjectRootOfFile(filePath);
    let bscExeBinaryPath = findBscExeBinary(projectRootPath);

    let formattedResult = utils.formatCode(
      bscExeBinaryPath,
      filePath,
      code,
      extensionConfiguration.allowBuiltInFormatter
    );
    if (formattedResult.kind === "success") {
      let max = code.length;
      let result: p.TextEdit[] = [
        {
          range: {
            start: { line: 0, character: 0 },
            end: { line: max, character: max },
          },
          newText: formattedResult.result,
        },
      ];
      let response: p.ResponseMessage = {
        jsonrpc: c.jsonrpcVersion,
        id: msg.id,
        result: result,
      };
      return [response];
    } else if (formattedResult.kind === "blocked-using-built-in-formatter") {
      // Let's only prompt the user once about this, or things might become annoying.
      if (hasPromptedAboutBuiltInFormatter) {
        return [fakeSuccessResponse];
      }
      hasPromptedAboutBuiltInFormatter = true;

      let params: p.ShowMessageParams = {
        type: p.MessageType.Warning,
        message: `Formatting not applied! Could not find the ReScript compiler in the current project, and you haven't configured the extension to allow formatting using the built in formatter. To allow formatting files not strictly part of a ReScript project using the built in formatter, [please configure the extension to allow that.](command:workbench.action.openSettings?${encodeURIComponent(
          JSON.stringify(["rescript.settings.allowBuiltInFormatter"])
        )})`,
      };
      let response: p.NotificationMessage = {
        jsonrpc: c.jsonrpcVersion,
        method: "window/showMessage",
        params: params,
      };
      return [fakeSuccessResponse, response];
    } else {
      // let the diagnostics logic display the updated syntax errors,
      // from the build.
      // Again, not sending the actual errors. See fakeSuccessResponse
      // above for explanation
      return [fakeSuccessResponse];
    }
  }
}

let updateDiagnosticSyntax = (fileUri: string, fileContent: string) => {
  let filePath = fileURLToPath(fileUri);
  let extension = path.extname(filePath);
  let tmpname = utils.createFileInTempDir(extension);
  fs.writeFileSync(tmpname, fileContent, { encoding: "utf-8" });

  // We need to account for any existing diagnostics from the compiler for this
  // file. If we don't we might accidentally clear the current file's compiler
  // diagnostics if there's no syntax diagostics to send. This is because
  // publishing an empty diagnostics array is equivalent to saying "clear all
  // errors".
  let compilerDiagnosticsForFile =
    getCurrentCompilerDiagnosticsForFile(fileUri);
  let syntaxDiagnosticsForFile: p.Diagnostic[] =
    utils.runAnalysisAfterSanityCheck(filePath, ["diagnosticSyntax", tmpname]);

  let notification: p.NotificationMessage = {
    jsonrpc: c.jsonrpcVersion,
    method: "textDocument/publishDiagnostics",
    params: {
      uri: fileUri,
      diagnostics: [...syntaxDiagnosticsForFile, ...compilerDiagnosticsForFile],
    },
  };

  fs.unlink(tmpname, () => null);

  send(notification);
};

function createInterface(msg: p.RequestMessage): p.Message {
  let params = msg.params as CreateInterfaceRequestParams;
  let extension = path.extname(params.uri);
  let filePath = fileURLToPath(params.uri);
  let projDir = utils.findProjectRootOfFile(filePath);

  if (projDir === null) {
    let params: p.ShowMessageParams = {
      type: p.MessageType.Error,
      message: `Cannot locate project directory to generate the interface file.`,
    };

    let response: p.NotificationMessage = {
      jsonrpc: c.jsonrpcVersion,
      method: "window/showMessage",
      params: params,
    };

    return response;
  }

  if (extension !== c.resExt) {
    let params: p.ShowMessageParams = {
      type: p.MessageType.Error,
      message: `Not a ${c.resExt} file. Cannot create an interface for it.`,
    };

    let response: p.NotificationMessage = {
      jsonrpc: c.jsonrpcVersion,
      method: "window/showMessage",
      params: params,
    };

    return response;
  }

  let resPartialPath = filePath.split(projDir)[1];

  // The .cmi filename may have a namespace suffix appended.
  let namespaceResult = utils.getNamespaceNameFromBsConfig(projDir);

  if (namespaceResult.kind === "error") {
    let params: p.ShowMessageParams = {
      type: p.MessageType.Error,
      message: `Error reading bsconfig file.`,
    };

    let response: p.NotificationMessage = {
      jsonrpc: c.jsonrpcVersion,
      method: "window/showMessage",
      params,
    };

    return response;
  }

  let namespace = namespaceResult.result;
  let suffixToAppend = namespace.length > 0 ? "-" + namespace : "";

  let cmiPartialPath = path.join(
    path.dirname(resPartialPath),
    path.basename(resPartialPath, c.resExt) + suffixToAppend + c.cmiExt
  );

  let cmiPath = path.join(projDir, c.compilerDirPartialPath, cmiPartialPath);
  let cmiAvailable = fs.existsSync(cmiPath);

  if (!cmiAvailable) {
    let params: p.ShowMessageParams = {
      type: p.MessageType.Error,
      message: `No compiled interface file found. Please compile your project first.`,
    };

    let response: p.NotificationMessage = {
      jsonrpc: c.jsonrpcVersion,
      method: "window/showMessage",
      params,
    };

    return response;
  }

  let response = utils.runAnalysisCommand(
    filePath,
    ["createInterface", filePath, cmiPath],
    msg
  );
  let result = typeof response.result === "string" ? response.result : "";

  try {
    let resiPath = utils.replaceFileExtension(filePath, c.resiExt);
    fs.writeFileSync(resiPath, result, { encoding: "utf-8" });
    let response: p.ResponseMessage = {
      jsonrpc: c.jsonrpcVersion,
      id: msg.id,
      result: "Interface successfully created.",
    };
    return response;
  } catch (e) {
    let response: p.ResponseMessage = {
      jsonrpc: c.jsonrpcVersion,
      id: msg.id,
      error: {
        code: p.ErrorCodes.InternalError,
        message: "Unable to create interface file.",
      },
    };
    return response;
  }
}

function openCompiledFile(msg: p.RequestMessage): p.Message {
  let params = msg.params as OpenCompiledFileParams;
  let filePath = fileURLToPath(params.uri);
  let projDir = utils.findProjectRootOfFile(filePath);

  if (projDir === null) {
    let params: p.ShowMessageParams = {
      type: p.MessageType.Error,
      message: `Cannot locate project directory.`,
    };

    let response: p.NotificationMessage = {
      jsonrpc: c.jsonrpcVersion,
      method: "window/showMessage",
      params: params,
    };

    return response;
  }

  let compiledFilePath = utils.getCompiledFilePath(filePath, projDir);

  if (
    compiledFilePath.kind === "error" ||
    !fs.existsSync(compiledFilePath.result)
  ) {
    let message =
      compiledFilePath.kind === "success"
        ? `No compiled file found. Expected it at: ${compiledFilePath.result}`
        : `No compiled file found. Please compile your project first.`;

    let params: p.ShowMessageParams = {
      type: p.MessageType.Error,
      message,
    };

    let response: p.NotificationMessage = {
      jsonrpc: c.jsonrpcVersion,
      method: "window/showMessage",
      params,
    };

    return response;
  }

  let result: OpenCompiledFileParams = {
    uri: compiledFilePath.result,
  };

  let response: p.ResponseMessage = {
    jsonrpc: c.jsonrpcVersion,
    id: msg.id,
    result,
  };

  return response;
}

function onMessage(msg: p.Message) {
  if (p.Message.isNotification(msg)) {
    // notification message, aka the client ends it and doesn't want a reply
    if (!initialized && msg.method !== "exit") {
      // From spec: "Notifications should be dropped, except for the exit notification. This will allow the exit of a server without an initialize request"
      // For us: do nothing. We don't have anything we need to clean up right now
      // TODO: we might have things we need to clean up now... like some watcher stuff
    } else if (msg.method === "exit") {
      // The server should exit with success code 0 if the shutdown request has been received before; otherwise with error code 1
      if (shutdownRequestAlreadyReceived) {
        process.exit(0);
      } else {
        process.exit(1);
      }
    } else if (msg.method === DidOpenTextDocumentNotification.method) {
      let params = msg.params as p.DidOpenTextDocumentParams;
      openedFile(params.textDocument.uri, params.textDocument.text);
      updateDiagnosticSyntax(params.textDocument.uri, params.textDocument.text);
    } else if (msg.method === DidChangeTextDocumentNotification.method) {
      let params = msg.params as p.DidChangeTextDocumentParams;
      let extName = path.extname(params.textDocument.uri);
      if (extName === c.resExt || extName === c.resiExt) {
        let changes = params.contentChanges;
        if (changes.length === 0) {
          // no change?
        } else {
          // we currently only support full changes
          updateOpenedFile(
            params.textDocument.uri,
            changes[changes.length - 1].text
          );
          updateDiagnosticSyntax(
            params.textDocument.uri,
            changes[changes.length - 1].text
          );
        }
      }
    } else if (msg.method === DidCloseTextDocumentNotification.method) {
      let params = msg.params as p.DidCloseTextDocumentParams;
      closedFile(params.textDocument.uri);
    } else if (msg.method === DidChangeConfigurationNotification.type.method) {
      // Can't seem to get this notification to trigger, but if it does this will be here and ensure we're synced up at the server.
      askForAllCurrentConfiguration();
    }
  } else if (p.Message.isRequest(msg)) {
    // request message, aka client sent request and waits for our mandatory reply
    if (!initialized && msg.method !== "initialize") {
      let response: p.ResponseMessage = {
        jsonrpc: c.jsonrpcVersion,
        id: msg.id,
        error: {
          code: p.ErrorCodes.ServerNotInitialized,
          message: "Server not initialized.",
        },
      };
      send(response);
    } else if (msg.method === "initialize") {
      // Save initial configuration, if present
      let initParams = msg.params as InitializeParams;
      let initialConfiguration = initParams.initializationOptions
        ?.extensionConfiguration as extensionConfiguration | undefined;

      if (initialConfiguration != null) {
        extensionConfiguration = initialConfiguration;
      }

      // These are static configuration options the client can set to enable certain
      let extensionClientCapabilitiesFromClient = initParams
        .initializationOptions?.extensionClientCapabilities as
        | extensionClientCapabilities
        | undefined;

      if (extensionClientCapabilitiesFromClient != null) {
        extensionClientCapabilities = extensionClientCapabilitiesFromClient;
      }

      // send the list of features we support
      let result: p.InitializeResult = {
        // This tells the client: "hey, we support the following operations".
        // Example: we want to expose "jump-to-definition".
        // By adding `definitionProvider: true`, the client will now send "jump-to-definition" requests.
        capabilities: {
          // TODO: incremental sync?
          textDocumentSync: v.TextDocumentSyncKind.Full,
          documentFormattingProvider: true,
          hoverProvider: true,
          definitionProvider: true,
          typeDefinitionProvider: true,
          referencesProvider: true,
          codeActionProvider: true,
          renameProvider: { prepareProvider: true },
          documentSymbolProvider: true,
          completionProvider: { triggerCharacters: [".", ">", "@", "~", '"'] },
          semanticTokensProvider: {
            legend: {
              tokenTypes: [
                "operator",
                "variable",
                "support-type-primitive",
                "jsx-tag",
                "class",
                "enumMember",
                "property",
                "jsx-lowercase",
              ],
              tokenModifiers: [],
            },
            documentSelector: null,
            // TODO: Support range for full, and add delta support
            full: true,
          },
          inlayHintProvider: extensionConfiguration.inlayHints?.enable,
          codeLensProvider: extensionConfiguration.codeLens
            ? {
                workDoneProgress: false,
              }
            : undefined,
          signatureHelpProvider: extensionConfiguration.signatureHelp?.enable
            ? {
                triggerCharacters: ["("],
                retriggerCharacters: ["=", ","],
              }
            : undefined,
        },
      };
      let response: p.ResponseMessage = {
        jsonrpc: c.jsonrpcVersion,
        id: msg.id,
        result: result,
      };
      initialized = true;

      // Periodically pull configuration from the client.
      pullConfigurationPeriodically = setInterval(() => {
        askForAllCurrentConfiguration();
      }, c.pullConfigurationInterval);

      send(response);
    } else if (msg.method === "initialized") {
      // sent from client after initialize. Nothing to do for now
      let response: p.ResponseMessage = {
        jsonrpc: c.jsonrpcVersion,
        id: msg.id,
        result: null,
      };
      send(response);
    } else if (msg.method === "shutdown") {
      // https://microsoft.github.io/language-server-protocol/specification#shutdown
      if (shutdownRequestAlreadyReceived) {
        let response: p.ResponseMessage = {
          jsonrpc: c.jsonrpcVersion,
          id: msg.id,
          error: {
            code: p.ErrorCodes.InvalidRequest,
            message: `Language server already received the shutdown request`,
          },
        };
        send(response);
      } else {
        shutdownRequestAlreadyReceived = true;
        // TODO: recheck logic around init/shutdown...
        stopWatchingCompilerLog();
        // TODO: delete bsb watchers

        if (pullConfigurationPeriodically != null) {
          clearInterval(pullConfigurationPeriodically);
        }

        let response: p.ResponseMessage = {
          jsonrpc: c.jsonrpcVersion,
          id: msg.id,
          result: null,
        };
        send(response);
      }
    } else if (msg.method === p.HoverRequest.method) {
      send(hover(msg));
    } else if (msg.method === p.DefinitionRequest.method) {
      send(definition(msg));
    } else if (msg.method === p.TypeDefinitionRequest.method) {
      send(typeDefinition(msg));
    } else if (msg.method === p.ReferencesRequest.method) {
      send(references(msg));
    } else if (msg.method === p.PrepareRenameRequest.method) {
      send(prepareRename(msg));
    } else if (msg.method === p.RenameRequest.method) {
      send(rename(msg));
    } else if (msg.method === p.DocumentSymbolRequest.method) {
      send(documentSymbol(msg));
    } else if (msg.method === p.CompletionRequest.method) {
      send(completion(msg));
    } else if (msg.method === p.SemanticTokensRequest.method) {
      send(semanticTokens(msg));
    } else if (msg.method === p.CodeActionRequest.method) {
      send(codeAction(msg));
    } else if (msg.method === p.DocumentFormattingRequest.method) {
      let responses = format(msg);
      responses.forEach((response) => send(response));
    } else if (msg.method === createInterfaceRequest.method) {
      send(createInterface(msg));
    } else if (msg.method === openCompiledFileRequest.method) {
      send(openCompiledFile(msg));
    } else if (msg.method === p.InlayHintRequest.method) {
      let params = msg.params as InlayHintParams;
      let extName = path.extname(params.textDocument.uri);
      if (extName === c.resExt) {
        send(inlayHint(msg));
      }
    } else if (msg.method === p.CodeLensRequest.method) {
      let params = msg.params as CodeLensParams;
      let extName = path.extname(params.textDocument.uri);
      if (extName === c.resExt) {
        send(codeLens(msg));
      }
    } else if (msg.method === p.SignatureHelpRequest.method) {
      let params = msg.params as SignatureHelpParams;
      let extName = path.extname(params.textDocument.uri);
      if (extName === c.resExt) {
        send(signatureHelp(msg));
      }
    } else {
      let response: p.ResponseMessage = {
        jsonrpc: c.jsonrpcVersion,
        id: msg.id,
        error: {
          code: p.ErrorCodes.InvalidRequest,
          message: "Unrecognized editor request.",
        },
      };
      send(response);
    }
  } else if (p.Message.isResponse(msg)) {
    if (msg.id === c.configurationRequestId) {
      if (msg.result != null) {
        // This is a response from a request to get updated configuration. Note
        // that it seems to return the configuration in a way that lets the
        // current workspace settings override the user settings. This is good
        // as we get started, but _might_ be problematic further down the line
        // if we want to support having several projects open at the same time
        // without their settings overriding eachother. Not a problem now though
        // as we'll likely only have "global" settings starting out.
        let [configuration] = msg.result as [
          extensionConfiguration | null | undefined
        ];
        if (configuration != null) {
          extensionConfiguration = configuration;
        }
      }
    } else if (
      msg.result != null &&
      // @ts-ignore
      msg.result.title != null &&
      // @ts-ignore
      msg.result.title === c.startBuildAction
    ) {
      let msg_ = msg.result as clientSentBuildAction;
      let projectRootPath = msg_.projectRootPath;
      // TODO: sometime stale .bsb.lock dangling
      // TODO: close watcher when lang-server shuts down. However, by Node's
      // default, these subprocesses are automatically killed when this
      // language-server process exits
      let rescriptBinaryPath = findRescriptBinary(projectRootPath);
      if (rescriptBinaryPath != null) {
        let bsbProcess = utils.runBuildWatcherUsingValidBuildPath(
          rescriptBinaryPath,
          projectRootPath
        );
        let root = projectsFiles.get(projectRootPath)!;
        root.bsbWatcherByEditor = bsbProcess;
        // bsbProcess.on("message", (a) => console.log(a));
      }
    }
  }
}<|MERGE_RESOLUTION|>--- conflicted
+++ resolved
@@ -34,9 +34,7 @@
   };
   codeLens: boolean;
   binaryPath: string | null;
-<<<<<<< HEAD
   platformPath: string | null;
-=======
   signatureHelp: {
     enable: boolean;
   };
@@ -47,7 +45,6 @@
 // work in one client, like VSCode, but perhaps not in others, like vim.
 export interface extensionClientCapabilities {
   supportsMarkdownLinks?: boolean | null;
->>>>>>> 36dbc3e7
 }
 let extensionClientCapabilities: extensionClientCapabilities = {};
 
@@ -62,13 +59,10 @@
   },
   codeLens: false,
   binaryPath: null,
-<<<<<<< HEAD
   platformPath: null,
-=======
   signatureHelp: {
     enable: false,
   },
->>>>>>> 36dbc3e7
 };
 // Below here is some state that's not important exactly how long it lives.
 let hasPromptedAboutBuiltInFormatter = false;
