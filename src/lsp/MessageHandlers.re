--- conflicted
+++ resolved
@@ -367,13 +367,8 @@
       ]))))
     } |? Ok((state, Json.Null));
   }),
-<<<<<<< HEAD
-  
-  ("textDocument/rangeFormatting", (state, params) => {
-=======
 
   ("textDocument/rangeFormatting", fun (state, params) => {
->>>>>>> 1d971af6
     open InfixResult;
     let%try uri = params |> RJson.get("textDocument") |?> RJson.get("uri") |?> RJson.string;
     let%try package = State.getPackage(uri, state);
@@ -387,42 +382,22 @@
       let%try startPos = PartialParser.positionToOffset(text, start) |> orError("Invalid start position");
       let%try endPos = PartialParser.positionToOffset(text, end_) |> orError("Invalid end position");
 
-<<<<<<< HEAD
-      /* 
-        This is to prevent formatOnPaste 
-        See https://github.com/jaredly/reason-language-server/issues/51 
-        for more information
-      */
       if (fst(start) == fst(end_) && text.[endPos] != '\n') {
         Belt.Result.Ok((state, Rpc.J.null));
       } else {
         let substring = String.sub(text, startPos, endPos - startPos);
+
         open Utils;
         let trailingNewlines = substring |> countTrailing('\n');
         let (leadingNewlines, charsToFirstLines) = {
           let splitted = substring |> split_on_char('\n');
           let l = List.length(splitted);
           let rec loop = (i, leadingLines, skipChars) => {
-            let line = List.nth(splitted, i);
-            switch (line |> String.trim |> String.length) {
-            | 0 =>
-              loop(i + 1, leadingLines + 1, skipChars + (line |> String.length))
+            let line = List.getExn(splitted, i);
+            switch (line |. String.trim |. String.length) {
+            | 0 => loop(i + 1, leadingLines + 1, skipChars + (line |> String.length))
             | _ => (leadingLines, skipChars + 1)
             };
-=======
-      let substring = String.sub(text, startPos, endPos - startPos);
-
-      open Utils;
-      let trailingNewlines = substring |> countTrailing('\n');
-      let (leadingNewlines, charsToFirstLines) = {
-        let splitted = substring |> split_on_char('\n');
-        let l = List.length(splitted);
-        let rec loop = (i, leadingLines, skipChars) => {
-          let line = List.getExn(splitted, i);
-          switch (line |. String.trim |. String.length) {
-          | 0 => loop(i + 1, leadingLines + 1, skipChars + (line |> String.length))
-          | _ => (leadingLines, skipChars + 1)
->>>>>>> 1d971af6
           };
           loop(0, 0, 0);
         };
@@ -442,7 +417,6 @@
             (startPos, substring);
           };
 
-<<<<<<< HEAD
         let indent = getFullLineOfPos(startPos, text) |> countLeading(' ');
         let cursorToFirstLineSpaces = substring |> countLeading(' ');
 
@@ -452,22 +426,17 @@
             s;
           } else {
             split_on_char('\n', s)
-            |> List.mapi((index, line) =>
-                 switch (index, firstLineSpaces, String.length(line)) {
-                 | (_, _, 0) => line
-                 | (0, Some(spaces), _) => repeat(spaces, " ") ++ line
-                 | _ => indentString ++ line
-                 }
-               )
+            |. List.mapWithIndex((index, line) =>
+                switch (index, firstLineSpaces, String.length(line)) {
+                | (_, _, 0) => line
+                | (0, Some(spaces), _) => repeat(spaces, " ") ++ line
+                | _ => indentString ++ line
+                }
+              )
             |> String.concat("\n");
           };
         };
-        let%try_wrap text =
-          AsYouType.format(
-            ~formatWidth=state.settings.formatWidth,
-            substring,
-            package.refmtPath,
-          );
+        let%try_wrap text = AsYouType.format(~formatWidth=state.settings.formatWidth, substring, refmtPath);
         Rpc.J.(
           state,
           l([
@@ -478,49 +447,12 @@
                 s(
                   repeat(leadingNewlines, "\n")
                   ++ appendIndent(
-                       ~firstLineSpaces=cursorToFirstLineSpaces,
-                       indent,
-                       text,
-                     )
+                      ~firstLineSpaces=cursorToFirstLineSpaces,
+                      indent,
+                      text,
+                    )
                   ++ repeat(trailingNewlines, "\n"),
                 ),
-=======
-      let indent = getFullLineOfPos(startPos, text) |> countLeading(' ');
-      let cursorToFirstLineSpaces = substring |> countLeading(' ');
-
-      let appendIndent = (~firstLineSpaces=?, indent, s) => {
-        let indentString = repeat(indent, " ");
-        if (indent == 0) {
-          s;
-        } else {
-          split_on_char('\n', s)
-          |. List.mapWithIndex((index, line) =>
-               switch (index, firstLineSpaces, String.length(line)) {
-               | (_, _, 0) => line
-               | (0, Some(spaces), _) => repeat(spaces, " ") ++ line
-               | _ => indentString ++ line
-               }
-             )
-          |> String.concat("\n");
-        };
-      };
-      let%try_wrap text = AsYouType.format(~formatWidth=state.settings.formatWidth, substring, refmtPath);
-      Rpc.J.(
-        state,
-        l([
-          o([
-            ("range", Infix.(|!)(Json.get("range", params), "what")),
-            (
-              "newText",
-              s(
-                repeat(leadingNewlines, "\n")
-                ++ appendIndent(
-                     ~firstLineSpaces=cursorToFirstLineSpaces,
-                     indent,
-                     text,
-                   )
-                ++ repeat(trailingNewlines, "\n"),
->>>>>>> 1d971af6
               ),
             ]),
           ]),
