open Infix;

let shouldExist = (message, v) => Files.exists(v) ? v : failwith(message ++ ": " ++ v);
let oneShouldExist = (message, items) => {
  let rec loop = left => switch left {
  | [] => failwith(message ++ " Looked at " ++ String.concat(", ", items))
  | [one, ...more] => Files.exists(one) ? one : loop(more)
  };
  loop(items)
};

let ifOneExists = (items) => {
  let rec loop = left => switch left {
  | [] => None
  | [one, ...more] => Files.exists(one) ? Some(one) : loop(more)
  };
  loop(items)
};

let ifDebug = (debug, name, fn, v) => {
  if (debug) {
    Log.log(name ++ ": " ++ fn(v))
  };
  v
};


/**
 * Returns a list of paths, relative to the provided `base`
 *
 */
let getSourceDirectories = (~includeDev=false, base, config) => {
  let rec handleItem = (current, item) => {
    switch item {
    | Json.Array(contents) => List.map(handleItem(current), contents) |> List.concat
    | Json.String(text) => [current /+ text]
    | Json.Object(_) =>
      let dir = Json.get("dir", item) |?> Json.string |? "Must specify directory";
      let typ = includeDev ? "lib" : (item |> Json.get("type") |?> Json.string |? "lib");
      if (typ == "dev") {
        []
      } else {
        switch (item |> Json.get("subdirs")) {
        | None => [current /+ dir]
        | Some(Json.True) => Files.collectDirs(base /+ current /+ dir)
          /* |> ifDebug(true, "Subdirs", String.concat(" - ")) */
          |> List.filter(name => name != Filename.current_dir_name)
          |> List.map(Files.relpath(base))
        | Some(item) => [current /+ dir, ...handleItem(current /+ dir, item)]
        }
      }
    | _ => failwith("Invalid subdirs entry")
    };
  };
  config |> Json.get("sources") |?>> handleItem("") |? []
};


/**
 * Use this to get the directories you need to `-I` include to get things to compile.
 */
let getDependencyDirs = (base, config, ~buildSystem) => {
  let deps = config |> Json.get("bs-dependencies") |?> Json.array |? [] |> optMap(Json.string);
  deps |> List.map(name => {
    let locOpt = ModuleResolution.resolveNodeModulePath(~startPath=base, name);
    switch(locOpt) {
      | Some(loc) => switch (Files.readFile(loc /+ "bsconfig.json")) {
        | Some(text) =>
            let inner = Json.parse(text);
            /* let allowedKinds = inner |> Json.get("allowed-build-kinds") |?> Json.array |?>> List.map(Json.string |.! "allowed-build-kinds must be strings") |? ["js"]; */
            let compiledBase = BuildSystem.getCompiledBase(loc, buildSystem) |! "Cannot find directory for compiled artifacts.";
            /* if (List.mem("js", allowedKinds)) { */
              [compiledBase, ...(getSourceDirectories(loc, inner) |> List.map(name => compiledBase /+ name))];
            /* } else {
              []
            } */
        | None =>
          Log.log("Skipping nonexistent dependency: " ++ name);
          []
      }
    | None => 
        Log.log("Skipping nonexistent dependency: " ++ name);
        []
    }
  }) |> List.concat
};

let isCompiledFile = name =>
  Filename.check_suffix(name, ".cmt")
  || Filename.check_suffix(name, ".cmi")
  || Filename.check_suffix(name, ".cmti");

let isSourceFile = name =>
  Filename.check_suffix(name, ".re")
  || Filename.check_suffix(name, ".rei")
  || Filename.check_suffix(name, ".ml")
  || Filename.check_suffix(name, ".mli");

let compiledNameSpace = name => Str.split(Str.regexp_string("-"), name) |> List.map(String.capitalize) |> String.concat("");

let compiledBase = (~namespace, name) =>
  Filename.chop_extension(name)
  ++ (switch namespace { | None => "" | Some(n) => "-" ++ compiledNameSpace(n) });

let cmtName = (~namespace, name) =>
  compiledBase(~namespace, name)
  ++ (name.[String.length(name) - 1] == 'i' ? ".cmti" : ".cmt");

let cmiName = (~namespace, name) =>
  compiledBase(~namespace, name) ++ ".cmi";

let getName = x => Filename.basename(x) |> Filename.chop_extension;

let filterDuplicates = cmts => {
  /* Remove .cmt's that have .cmti's */
  let intfs = Hashtbl.create(100);
  cmts |> List.iter(path => if (
    Filename.check_suffix(path, ".rei")
    || Filename.check_suffix(path, ".mli")
    || Filename.check_suffix(path, ".cmti")
    ) {
    Hashtbl.add(intfs, getName(path), true)
  });
  cmts |> List.filter(path => {
    !((
      Filename.check_suffix(path, ".re")
      || Filename.check_suffix(path, ".ml")
      || Filename.check_suffix(path, ".cmt")
      || Filename.check_suffix(path, ".cmi")
    ) && Hashtbl.mem(intfs, getName(path)))
  });
};

let getNamespace = config => {
  let isNamespaced = Json.get("namespace", config) |?> Json.bool |? false;
  isNamespaced ? (config |> Json.get("name") |?> Json.string |! "name is required if namespace is true" |> String.capitalize |> s => Some(s)) : None;
};

let collectFiles = (~compiledTransform=x => x, ~sourceDirectory=?, directory) => {
  let allFiles = Files.readDirectory(directory);
  let compileds = allFiles
  |> List.filter(isCompiledFile)
  |> filterDuplicates;
  let sources = fold(sourceDirectory, allFiles, Files.readDirectory) |> List.filter(isSourceFile) |> filterDuplicates;
  let sourceBase = sourceDirectory |? directory;
  compileds
  |> List.map(path => {
    let modName = getName(path);
    let moduleName = modName |> String.capitalize;
    let compiled = directory /+ path;
    let source = Utils.find(name => compiledTransform(getName(name)) == modName ? Some(sourceBase /+ name) : None, sources);
    (moduleName, (compiled, source))
  });
};

/**
 * returns a list of (absolute path to cmt(i), relative path from base to source file)
 */
let findProjectFiles = (~debug, namespace, root, sourceDirectories, compiledBase) => {
  sourceDirectories
  |> List.map(Infix.fileConcat(root))
  |> ifDebug(debug, "Source directories", String.concat(" - "))
  |> List.map(name => Files.collect(name, isSourceFile))
  |> List.concat
  |> ifDebug(debug, "Source files found", String.concat(" : "))
  |> filterDuplicates
  |> Utils.filterMap(path => {
    let rel = Files.relpath(root, path);
    ifOneExists([
      compiledBase /+ cmtName(~namespace, rel),
      compiledBase /+ cmiName(~namespace, rel),
    ]) |?>> cm => (cm, path)
  })
  |> ifDebug(debug, "With compiled base", (items) => String.concat("\n", List.map(((a, b)) => a ++ " : " ++ b, items)))
  |> List.filter(((full, rel)) => Files.exists(full))
};

let loadStdlib = stdlib => {
  collectFiles(stdlib)
  |> List.filter(((_, (cmt, src))) => Files.exists(cmt))
};

let needsCompilerLibs = config => {
  config |> Json.get("ocaml-dependencies") |?> Json.array |? [] |> optMap(Json.string) |> List.mem("compiler-libs")
};

let findDependencyFiles = (~debug, ~buildSystem, base, config) => {
  let deps =
    config
    |> Json.get("bs-dependencies")
    |?> Json.array
    |? []
    |> optMap(Json.string);
  Log.log("Deps " ++ String.concat(", ", deps));
<<<<<<< HEAD
  let depFiles = deps |> List.map(name => {
    let loc = base /+ "node_modules" /+ name;
    let innerPath = loc /+ "bsconfig.json";
    Log.log("Dep loc " ++ innerPath);
    switch (Files.readFile(innerPath)) {
    | Some(text) =>
      let inner = Json.parse(text);
      let namespace = getNamespace(inner);
      let directories = getSourceDirectories(~includeDev=false, loc, inner);
      let compiledBase = BuildSystem.getCompiledBase(loc, buildSystem) |! "No compiled base found";
      if (debug) {
        Log.log("Compiled base: " ++ compiledBase)
      };
      let compiledDirectories = directories |> List.map(Infix.fileConcat(compiledBase));
      let compiledDirectories = namespace == None ? compiledDirectories : [compiledBase, ...compiledDirectories];
      let files = findProjectFiles(~debug, namespace, loc, directories, compiledBase);
      let files = switch namespace {
      | None => List.map(((full, rel)) => (getName(rel) |> String.capitalize, (full, Some(rel))), files)
      | Some(name) => files |> List.map(((full, rel)) => (name ++ "-" ++ getName(rel), (full, Some(rel))))
      };
      (compiledDirectories, files)
    | None =>
      Log.log("Skipping nonexistent dependency: " ++ name);
      ([], [])
    }
  });
=======
  let depFiles =
    deps
    |> List.map(name => {
         let result =
           ModuleResolution.resolveNodeModulePath(~startPath=base, name)
           |?> (
             loc => {
               let innerPath = loc /+ "bsconfig.json";
               Log.log("Dep loc " ++ innerPath);
               switch (Files.readFile(innerPath)) {
               | Some(text) =>
                 let inner = Json.parse(text);
                 let namespace = getNamespace(inner);
                 let directories =
                   getSourceDirectories(~includeDev=false, loc, inner);
                 let compiledBase =
                   BuildSystem.getCompiledBase(loc, buildSystem)
                   |! "No compiled base found";
                 if (debug) {
                   Log.log("Compiled base: " ++ compiledBase);
                 };
                 let compiledDirectories =
                   directories |> List.map(Infix.fileConcat(compiledBase));
                 let compiledDirectories =
                   namespace == None ?
                     compiledDirectories :
                     [compiledBase, ...compiledDirectories];
                 let files =
                   findProjectFiles(
                     ~debug,
                     namespace,
                     loc,
                     directories,
                     compiledBase,
                   );
                 let files =
                   switch (namespace) {
                   | None =>
                     List.map(
                       ((full, rel)) => (
                         Plain(getName(rel) |> String.capitalize),
                         (full, Some(rel)),
                       ),
                       files,
                     )
                   | Some(name) =>
                     files
                     |> List.map(((full, rel)) =>
                          (
                            Namespaced(name, getName(rel)),
                            (full, Some(rel)),
                          )
                        )
                   };
                 Some((compiledDirectories, files));
               | None => None
               };
             }
           );

         switch (result) {
         | Some(dependency) => dependency
         | None =>
           Log.log("Skipping nonexistent dependency: " ++ name);
           ([], []);
         };
       });
>>>>>>> a685732b
  let (directories, files) = List.split(depFiles);
  let files = List.concat(files);
  let%try stdlibDirectories = BuildSystem.getStdlib(base, buildSystem);
  let directories = stdlibDirectories @ List.concat(directories);
  let results = files @ List.concat(List.map(loadStdlib, stdlibDirectories));
  let%try bsPlatformDir = BuildSystem.getBsPlatformDir(base);
  Result.Ok((
    needsCompilerLibs(config) ?
      [
        bsPlatformDir
        /+ "vendor"
        /+ "ocaml"
        /+ "lib"
        /+ "ocaml"
        /+ "compiler-libs",
        ...directories,
      ] :
      directories,
    needsCompilerLibs(config) ?
      loadStdlib(
        bsPlatformDir
        /+ "vendor"
        /+ "ocaml"
        /+ "lib"
        /+ "ocaml"
        /+ "compiler-libs",
      )
      @ results :
      results,
  ));
};<|MERGE_RESOLUTION|>--- conflicted
+++ resolved
@@ -192,8 +192,7 @@
     |? []
     |> optMap(Json.string);
   Log.log("Deps " ++ String.concat(", ", deps));
-<<<<<<< HEAD
-  let depFiles = deps |> List.map(name => {
+  /* let depFiles = deps |> List.map(name => {
     let loc = base /+ "node_modules" /+ name;
     let innerPath = loc /+ "bsconfig.json";
     Log.log("Dep loc " ++ innerPath);
@@ -218,8 +217,7 @@
       Log.log("Skipping nonexistent dependency: " ++ name);
       ([], [])
     }
-  });
-=======
+  }); */
   let depFiles =
     deps
     |> List.map(name => {
@@ -260,7 +258,7 @@
                    | None =>
                      List.map(
                        ((full, rel)) => (
-                         Plain(getName(rel) |> String.capitalize),
+                         getName(rel) |> String.capitalize,
                          (full, Some(rel)),
                        ),
                        files,
@@ -269,7 +267,7 @@
                      files
                      |> List.map(((full, rel)) =>
                           (
-                            Namespaced(name, getName(rel)),
+                            name ++ "-" ++ getName(rel),
                             (full, Some(rel)),
                           )
                         )
@@ -287,7 +285,6 @@
            ([], []);
          };
        });
->>>>>>> a685732b
   let (directories, files) = List.split(depFiles);
   let files = List.concat(files);
   let%try stdlibDirectories = BuildSystem.getStdlib(base, buildSystem);
