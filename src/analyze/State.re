open Infix;

open TopTypes;

module Semver = Util.Semver;

module Show = {
  let state = ({rootPath}, {localModules, dependencyModules, pathsForModule}) => {
    "Root: " ++ rootPath ++
    "\nLocal\n"++
    (Belt.List.map(localModules, (name) => {
      let paths = Hashtbl.find(pathsForModule, name);
      Printf.sprintf("%s (%s : %s)", name, SharedTypes.getCmt(paths), SharedTypes.getSrc(paths) |? "(no src!)")
    }) |> String.concat("\n"))
    ++
    "\nDeps\n" ++
    (Belt.List.map(dependencyModules, (modname) => {
      try {

      let paths = Hashtbl.find(pathsForModule, modname);
      Printf.sprintf("%s (%s : %s)", modname, SharedTypes.getCmt(paths), SharedTypes.getSrc(paths) |? "")
      } {
        | Not_found => "ERRROR " ++ modname
      }
<<<<<<< HEAD
    }
  | [one, two, ...rest] when Utils.startsWith(one, "  Warning number ") || Utils.startsWith(one, "  We've found a bug ") =>
    switch (Utils.split_on_char(' ', String.trim(two))) {
      | [one, ..._] => [one |> String.trim |> Utils.toUri, ...getAffectedFiles(root, rest)]
      | _ => getAffectedFiles(root, [two, ...rest])
    }
  | [_, ...rest] => {
    /* Log.log(
      "Not covered " ++ one
    ); */
    getAffectedFiles(root, rest)
  }
};

let runBuildCommand = (~reportDiagnostics, state, root, buildCommand) => {
  /** TODO check for a bsb.lock file & bail if it's there */
  /** TODO refactor so Dune projects don't get bsconfig.json handling below */
  let%opt_consume (buildCommand, commandDirectory) = buildCommand;
  Log.log(">> Build system running: " ++ buildCommand);
  let (stdout, stderr, _success) = Commands.execFull(~pwd=commandDirectory, buildCommand);
  Log.log(">>> stdout");
  Log.log(Utils.joinLines(stdout));
  Log.log(">>> stderr");
  Log.log(Utils.joinLines(stderr));
  let files = getAffectedFiles(commandDirectory, stdout @ stderr);
  Log.log("Affected files: " ++ String.concat(" ", files));
  let bsconfigJson = root /+ "bsconfig.json" |> Utils.toUri;
  let bsconfigClean = ref(true);
  files |. Belt.List.forEach(uri => {
    if (Utils.endsWith(uri, "bsconfig.json")) {
      bsconfigClean := false;
      Log.log("Bsconfig.json sending");
      reportDiagnostics(
        uri, `BuildFailed(stdout @ stderr)
        )
    };
    Hashtbl.remove(state.compiledDocuments, uri);
    Hashtbl.replace(state.documentTimers, uri, Unix.gettimeofday() -. 0.01)
  });
  if (bsconfigClean^) {
    Log.log("Cleaning bsconfig.json");
    reportDiagnostics(bsconfigJson, `BuildSucceeded)
  }
  /* TODO report notifications here */
};

let escapePpxFlag = flag => {
  /* ppx escaping not supported on windows yet */
  if (Sys.os_type == "Win32") {
    flag
  } else {
    let parts = Utils.split_on_char(' ', flag);
    switch(parts) {
      | ["-ppx", ...ppx] => "-ppx " ++ (String.concat(" ", ppx) |> Filename.quote)
      | ["-pp", ...pp] => "-pp " ++ (String.concat(" ", pp) |> Filename.quote)
      | _ => flag
    }
  }
};

let newBsPackage = (~overrideBuildSystem=?, ~reportDiagnostics, state, rootPath) => {
  let%try raw = Files.readFileResult(rootPath /+ "bsconfig.json");
  let config = Json.parse(raw);

  let%try bsPlatform = BuildSystem.getBsPlatformDir(rootPath);

  let%try buildSystem = switch overrideBuildSystem {
    | None => BuildSystem.detect(rootPath, config)
    | Some(s) => Ok(s)
  };

  let%try bsb = Files.ifExists(bsPlatform /+ "lib" /+ "bsb.exe") |> RResult.orError(bsPlatform /+ "lib" /+ "bsb.exe not found. aborting");

  let buildCommand = switch buildSystem {
    | Bsb(_) => bsb ++ " -make-world"
    | BsbNative(_, target) => bsb ++ " -make-world -backend " ++ BuildSystem.targetName(target)
    | Dune(_) => assert(false)
  };

  Log.log({|📣 📣 NEW BSB PACKAGE 📣 📣|});
  /* failwith("Wat"); */
  Log.log("- location: " ++ rootPath);
  Log.log("- bsPlatform: " ++ bsPlatform);
  Log.log("- buildSystem: " ++ BuildSystem.show(buildSystem));
  Log.log("- build command: " ++ buildCommand);

  if (state.settings.autoRebuild) {
    runBuildCommand(~reportDiagnostics, state, rootPath, Some((buildCommand, rootPath)));
  };

  let compiledBase = BuildSystem.getCompiledBase(rootPath, buildSystem);
  let%try stdLibDirectories = BuildSystem.getStdlib(rootPath, buildSystem);
  let%try compilerPath = BuildSystem.getCompiler(rootPath, buildSystem);
  let%try refmtPath = BuildSystem.getRefmt(rootPath, buildSystem);
  let%try tmpPath = BuildSystem.hiddenLocation(rootPath, buildSystem);
  let%try (dependencyDirectories, dependencyModules) = FindFiles.findDependencyFiles(~debug=true, ~buildSystem, rootPath, config);
  let%try_wrap compiledBase = compiledBase |> RResult.orError("You need to run bsb first so that reason-language-server can access the compiled artifacts.\nOnce you've run bsb, restart the language server.");

  let supportsNamespaceRename = BuildSystem.(switch(buildSystem) {
    | Bsb(v) when v >= "5.0.0" => true
    | _ => false
    });
  let namespace = FindFiles.getNamespace(~supportsNamespaceRename, config);
  let localSourceDirs = FindFiles.getSourceDirectories(~includeDev=true, rootPath, config);
  Log.log("Got source directories " ++ String.concat(" - ", localSourceDirs));
  let localCompiledDirs = localSourceDirs |> List.map(Infix.fileConcat(compiledBase));
  let localCompiledDirs = namespace == None ? localCompiledDirs : [compiledBase, ...localCompiledDirs];

  let localModules =
    FindFiles.findProjectFiles(~debug=true, namespace, rootPath, localSourceDirs, compiledBase);
    /* |> List.map(((name, paths)) => (switch (namespace) {
      | None => name
      | Some(n) => name ++ "-" ++ n }, paths)); */
  Log.log("-- All local modules found: " ++ string_of_int(List.length(localModules)));
  localModules |> List.iter(((name, paths)) => {
    Log.log(name);
    switch paths {
      | SharedTypes.Impl(cmt, _) => Log.log("impl " ++ cmt)
      | Intf(cmi, _) => Log.log("intf " ++ cmi)
      | _ => Log.log("Both")
    }
  });

  let (pathsForModule, nameForPath) = makePathsForModule(localModules, dependencyModules);

  let opens = switch (namespace) {
    | None => []
    | Some(namespace) => {
      let cmt = compiledBase /+ namespace ++ ".cmt";
      Log.log("############ Namespaced as " ++ namespace ++ " at " ++ cmt);
      Hashtbl.add(pathsForModule, namespace, Impl(cmt, None));
      [FindFiles.nameSpaceToName(namespace)]
    }
  };
  Log.log("Dependency dirs " ++ String.concat(" ", dependencyDirectories));

  let (flags, opens) = switch buildSystem {
    /* Bsb-native's support for merlin is not dependable */
    /* So I have to reimplement the compiler flags here. */
    | BsbNative(_, _) =>
      let defaultFlags = [
        "-w -30-40+6+7+27+32..39+44+45+101",
      ];
      let flags = config |> Json.get("bsc-flags") |?> Json.array |?>> Utils.filterMap(Json.string) |? [];
      let flags = defaultFlags @ flags;
      let flags = switch namespace {
        | None => flags
        | Some(name) => flags @ ["-open " ++ FindFiles.nameSpaceToName(name)]
      };
      let flags = config |> Json.get("reason") |?> Json.get("react-jsx") != None
      ? flags @ ["-ppx " ++ bsPlatform /+ "lib" /+ "reactjs_jsx_ppx_2.exe"]
      : flags;
      let ppxs = config |> Json.get("ppx-flags") |?> Json.array |?>> Utils.filterMap(Json.string) |? [];
      Log.log("Getting hte ppxs yall");
      let flags = flags @ (Belt.List.map(ppxs, name => {
        MerlinFile.fixPpx("-ppx " ++ Filename.quote(name), rootPath)
      }));
      let flags = switch (config |> Json.get("warnings") |?> Json.get("number") |?> Json.string) {
        | None => flags
        | Some(w) => flags @ ["-w " ++ w]
      };
      (flags @ [
        "-ppx " ++ bsPlatform /+ "lib" /+ "bsppx.exe"
      ], opens)
    | _ => {
      let flags = MerlinFile.getFlags(rootPath) |> RResult.withDefault([""]) |> List.map(escapePpxFlag);
      let opens = List.fold_left((opens, item) => {
        let parts = Utils.split_on_char(' ', item);
        let rec loop = items => switch items {
          | ["-open", name, ...rest] => [name, ...loop(rest)]
          | [_, ...rest] => loop(rest)
          | [] => []
        };
        opens @ loop(parts)
      }, opens, flags);
      (flags, opens)
    }
  };

  let flags = switch buildSystem {
    | Bsb(_) | BsbNative(_, Js) => {

      let jsPackageMode = {
        let specs = config |> Json.get("package-specs");
        let spec = switch specs {
          | Some(Json.Array([item, ..._])) => Some(item)
          | Some(Json.Object(_)) => specs
          | _ => None
        };
        spec |?> Json.get("module") |?> Json.string
      } |? "commonjs";
      let flags = switch (jsPackageMode) {
        | "es6" as packageMode
        | "es6-global" as packageMode => [
            "-bs-package-name",
            config |> Json.get("name") |?> Json.string |? "unnamed",
            ...packageMode == "es6"
              ? ["-bs-package-output", "es6:node_modules/.lsp", ...flags]
              : flags
          ]
        | _ => flags;
      };
      /* flags */
      ["-bs-no-builtin-ppx-ml", ...flags];
    }
    | _ => flags
  };

  let interModuleDependencies = Hashtbl.create(List.length(localModules));

  let compilerVersion = switch buildSystem {
    | Bsb(version) when Semver.parse(version)->Semver.major >= "6" => BuildSystem.V406
    | _ => BuildSystem.V402
  };

  {
    basePath: rootPath,
    rebuildTimer: 0.,
    localModules: localModules |. Belt.List.map(fst),
    dependencyModules: dependencyModules |. Belt.List.map(fst),
    pathsForModule,
    nameForPath,
    buildSystem,
    buildCommand: state.settings.autoRebuild ? Some((buildCommand, rootPath)) : None,
    opens,
    tmpPath,
    namespace,
    compilerVersion,
    compilationFlags: flags |> String.concat(" "),
    interModuleDependencies,
    includeDirectories:
      localCompiledDirs @
      dependencyDirectories @
      stdLibDirectories
      ,
    compilerPath,
    refmtPath: Some(refmtPath),
    /** TODO detect this from node_modules */
    lispRefmtPath: None,
  };
};

let newJbuilderPackage = (~overrideBuildSystem=?, ~reportDiagnostics, state, rootPath) => {
  let rec findJbuilderProjectRoot = (path) => {
    if (path == "/") {
      RResult.Error("Unable to find project root dir")
    } else if (Files.exists(path /+ "dune-project")) {
      Ok(path)
    } else if (Files.exists(path /+ "dune-workspace")) {
      Ok(path)
    } else if (Files.exists(path /+ "_build")) {
      Ok(path)
    } else if (Files.exists(path /+ "_esy")) {
      Ok(path)
    } else if (Files.exists(path /+ "_opam")) {
      Ok(path)
    } else {
      findJbuilderProjectRoot(Filename.dirname(path))
    }
  };

  /* `Filename.dirname` strips the current path segment even if it's a
   * directory, which means it would disallow projects where the source files
   * are at the toplevel, i.e. co-located with the e.g. `dune-project` file.
   */
  let%try projectRoot = findJbuilderProjectRoot(
    Sys.is_directory(rootPath) ? rootPath : Filename.dirname(rootPath)
  );
  Log.log("=== Project root: " ++ projectRoot);

  let%try (pkgMgr, buildSystem) = switch overrideBuildSystem {
    | None =>
      let%try pkgMgr = BuildSystem.inferPackageManager(projectRoot);
      Ok((pkgMgr, BuildSystem.Dune(pkgMgr)));
    | Some(BuildSystem.Dune(mgr)) => Ok((mgr, Dune(mgr)))
    | Some(_) => failwith("Invalid build system override when creating a new dune package")
  };

  let%try buildDir =
    BuildSystem.getCompiledBase(projectRoot, buildSystem)
    |> RResult.resultOfOption(
      "Could not find local build dir",
    );
  Log.log("=== Build dir:    " ++ buildDir);

  let%try merlinRaw = Files.readFileResult(rootPath /+ ".merlin");
  let (source, _build, flags) = MerlinFile.parseMerlin("", merlinRaw);

  let%try (jbuildPath, jbuildRaw) = JbuildFile.readFromDir(rootPath);
  let%try jbuildConfig = switch (JbuildFile.parse(jbuildRaw)) {
    | exception Failure(message) => Error("Unable to parse build file " ++ jbuildPath ++ " " ++ message)
    | x => Ok(x)
  };
  let packageName = JbuildFile.findName(jbuildConfig);

  Log.log("Get ocaml stdlib dirs");
  let%try stdlibs = BuildSystem.getStdlib(projectRoot, buildSystem);

  /* TODO support binaries, and other directories */
  let includeSubdirs = JbuildFile.hasIncludeSubdirs(jbuildConfig);
  Log.log("Include subdirs? " ++ (includeSubdirs ? "YES" : "no :/"));

  let sourceFiles = includeSubdirs
    ? Files.collect(rootPath, FindFiles.isSourceFile)->Belt.List.map(path => Files.relpath(rootPath, path))
    : Files.readDirectory(rootPath) |> List.filter(FindFiles.isSourceFile);
  let rel = Files.relpath(projectRoot, rootPath);
  let compiledBase = switch packageName {
    | `NoName => buildDir /+ "default" /+ rel
    | `Library(libraryName) => buildDir /+ "default" /+ rel /+ "." ++ libraryName ++ ".objs/byte"
    | `Executable(execName) => buildDir /+ "default" /+ rel /+ "." ++ execName ++ ".eobjs/byte"
  };
  let libraryName = switch packageName {
    | `Library(n) => Some(n)
    | _ => None
  };

  let namespace = switch packageName {
    | `Library(name) => Some(name)
    | _ => None
  };

  /* print_endline("locals"); */
  Log.log("Got a compiled base " ++ compiledBase);
  let localModules = sourceFiles |> List.map(filename => {
    let name = FindFiles.getName(filename);
    let namespaced = switch packageName {
      | `NoName | `Executable(_) => name
      | `Library(libraryName) =>
        String.capitalize_ascii(libraryName) ++ "__" ++ String.capitalize_ascii(name)
    };
    Log.log("Local file: " ++ (rootPath /+ filename));
    let implCmtPath =
      compiledBase
        /+ (
          fold(libraryName, "", l => l ++ "__")
          ++ String.capitalize_ascii(Filename.chop_extension(filename))
          ++ ".cmt"
        );
    Log.log("Local .cmt file: " ++ implCmtPath);
    (
      namespaced,
      SharedTypes.Impl(implCmtPath, Some(rootPath /+ filename)),
    );
  });


  /* print_endline("Getting things"); */
  let (otherDirectories, otherFiles) = source |> List.filter(s => s != "." && s != "" && s.[0] != '/') |> optMap(name => {
    let otherPath = rootPath /+ name;
    let res = {
      let%try (jbuildPath, jbuildRaw) = JbuildFile.readFromDir(otherPath);
      let%try jbuildConfig = switch (JbuildFile.parse(jbuildRaw)) {
        | exception Failure(message) => Error("Unable to parse build file " ++ jbuildPath ++ " " ++ message)
        | x => Ok(x)
      };
      let%try libraryName = JbuildFile.findName(jbuildConfig) |> n => switch n {
        | `Library(name) => RResult.Ok(name)
        | _ => Error("Not a library")
      };
      let rel = Files.relpath(projectRoot, otherPath);
      let compiledBase = buildDir /+ "default" /+ rel /+ "." ++ libraryName ++ ".objs/byte";
      Log.log("Found " ++ libraryName ++ " defined in " ++ jbuildPath);
      Log.log("Compiled base: " ++ compiledBase);
      Ok((compiledBase, FindFiles.collectFiles(~compiledTransform=modName => {
        if (modName == libraryName) {
          modName
        } else {
          libraryName ++ "__" ++ modName
        }
      }, ~sourceDirectory=otherPath, compiledBase)));
    };
    switch res {
      | Error(message) => {
        Log.log(message);
        None
      }
      | Ok(res) => Some(res)
    }
  }) |> List.split;

  let dependencyDirectories = (source |> List.filter(s => s != "" && s != "." && s.[0] == '/')) @ stdlibs;

  let%try hiddenLocation = BuildSystem.hiddenLocation(projectRoot, buildSystem);
  Files.mkdirp(hiddenLocation);

  let dependencyModules = dependencyDirectories
  |> List.map(path => {
    Log.log(">> Collecting deps for " ++ path);
    Files.readDirectory(Infix.maybeConcat(rootPath, path))
    |> List.filter(FindFiles.isCompiledFile)
    |> List.map(name => {
      let compiled = path /+ FindFiles.cmtName(~namespace=None, name);
      (Filename.chop_extension(name) |> String.capitalize_ascii, SharedTypes.Impl(compiled, Some(path /+ name)));
    })
  })
  |> List.concat;

  let dependencyModules = List.concat(otherFiles) @ dependencyModules;
  /* let pathsForModule = makePathsForModule(localModules, dependencyModules); */
  let (pathsForModule, nameForPath) = makePathsForModule(localModules, dependencyModules);
  Log.log("Depedency dirs " ++ String.concat(" ", dependencyDirectories));

  libraryName |?< libraryName => Hashtbl.replace(
    pathsForModule,
    String.capitalize_ascii(libraryName),
    Impl(compiledBase /+ libraryName ++ ".cmt", None)
  );

  let interModuleDependencies = Hashtbl.create(List.length(localModules));

  let buildCommand = switch (pkgMgr) {
    | Esy(_) =>
      Some(("esy", projectRoot))
    | Opam(switchPrefix) =>
      if (Files.exists(switchPrefix /+ "bin" /+ "dune")) {
        Some(("opam exec -- dune build @install --root .", projectRoot))
      } else if (Files.exists(projectRoot /+ "_opam" /+ "bin" /+ "jbuild")) {
        Some(("opam exec -- jbuild build @install --root .", projectRoot))
      } else {
        None
      }
  };

  if (state.settings.autoRebuild) {
    runBuildCommand(~reportDiagnostics, state, rootPath, buildCommand);
=======
    }) |> String.concat("\n"))
>>>>>>> 1a349a1a
  };
};

let isMl = path =>
  Filename.check_suffix(path, ".ml") || Filename.check_suffix(path, ".mli");

let odocToMd = text => MarkdownOfOCamldoc.convert(text);
let compose = (fn1, fn2, arg) => fn1(arg) |> fn2;

let converter = (src, usePlainText) => {
  let mlToOutput = compose(odocToMd, usePlainText ? Omd.to_text : Omd.to_markdown);
  fold(
    src,
    mlToOutput,
    src => isMl(src) ? mlToOutput : (usePlainText ? compose(Omd.of_string, Omd.to_text) : (x => x))
  );
};

let newDocsForCmt = (~compilerVersion, ~moduleName, cmtCache, changed, cmt, src, clientNeedsPlainText) => {
  let uri = Utils.toUri(src |? cmt);
  let%opt file = (switch compilerVersion {
    | BuildSystem.V402 => Process_402.fileForCmt
    | V406 => Process_406.fileForCmt
    | V407 => Process_407.fileForCmt
  })(~moduleName, cmt, uri, converter(src, clientNeedsPlainText)) |> RResult.toOptionAndLog;
  Hashtbl.replace(cmtCache, cmt, (changed, file));
  Some(file);
};

let newDocsForCmi = (~compilerVersion, ~moduleName, cmiCache, changed, cmi, src, clientNeedsPlainText) => {
  let%opt file = (switch compilerVersion {
    | BuildSystem.V402 => Process_402.fileForCmi
    | V406 => Process_406.fileForCmi
    | V407 => Process_407.fileForCmi
  })(~moduleName, cmi, Utils.toUri(src |? cmi), converter(src, clientNeedsPlainText));
  Hashtbl.replace(cmiCache, cmi, (changed, file));
  Some(file);
};

let hasProcessedCmt = (state, cmt) => Hashtbl.mem(state.cmtCache, cmt);

let docsForCmt = (~package, ~moduleName, cmt, src, state) =>
  if (Filename.check_suffix(cmt, ".cmi")) {
    if (Hashtbl.mem(state.cmiCache, cmt)) {
      let (mtime, docs) = Hashtbl.find(state.cmiCache, cmt);
      /* TODO I should really throttle this mtime checking to like every 50 ms or so */
      switch (Files.getMtime(cmt)) {
      | None =>
        Log.log("⚠️ cannot get docs for nonexistant cmi " ++ cmt);
        None;
      | Some(changed) =>
        if (changed > mtime) {
          newDocsForCmi(
            ~compilerVersion=package.compilerVersion,
            ~moduleName,
            state.cmiCache,
            changed,
            cmt,
            src,
            state.settings.clientNeedsPlainText,
          );
        } else {
          Some(docs);
        }
      };
    } else {
      switch (Files.getMtime(cmt)) {
      | None =>
        Log.log("⚠️ cannot get docs for nonexistant cmi " ++ cmt);
        None;
      | Some(changed) =>
        newDocsForCmi(
          ~compilerVersion=package.compilerVersion,
          ~moduleName,
          state.cmiCache,
          changed,
          cmt,
          src,
          state.settings.clientNeedsPlainText,
        )
      };
    };
  } else if (Hashtbl.mem(state.cmtCache, cmt)) {
    let (mtime, docs) = Hashtbl.find(state.cmtCache, cmt);
    /* TODO I should really throttle this mtime checking to like every 50 ms or so */
    switch (Files.getMtime(cmt)) {
    | None =>
      Log.log("⚠️ cannot get docs for nonexistant cmt " ++ cmt);
      None;
    | Some(changed) =>
      if (changed > mtime) {
        newDocsForCmt(
          ~compilerVersion=package.compilerVersion,
          ~moduleName,
          state.cmtCache,
          changed,
          cmt,
          src,
          state.settings.clientNeedsPlainText,
        );
      } else {
        Some(docs);
      }
    };
  } else {
    switch (Files.getMtime(cmt)) {
    | None =>
      Log.log("⚠️ cannot get docs for nonexistant cmt " ++ cmt);
      None;
    | Some(changed) =>
      newDocsForCmt(
          ~compilerVersion=package.compilerVersion,
          ~moduleName,
        state.cmtCache,
        changed,
        cmt,
        src,
        state.settings.clientNeedsPlainText,
      )
    };
  };

let updateContents = (uri, text, version, state) => {
  Hashtbl.remove(state.compiledDocuments, uri);
  Hashtbl.replace(state.documentText, uri, (text, int_of_float(version), false));
  state
};

let getContents = (uri, state) => {
  let (text, _, _) = Hashtbl.find(state.documentText, uri);
  text
};

let refmtForUri = (uri, package) =>
  if (Filename.check_suffix(uri, ".ml")
      || Filename.check_suffix(uri, ".mli")) {
    RResult.Ok(None);
  } else if (Filename.check_suffix(uri, ".rel")
             || Filename.check_suffix(uri, ".reli")) {
    switch (package.lispRefmtPath) {
    | None =>
      Error("No lispRefmt path found, cannot process .rel or .reli files")
    | Some(x) => Ok(Some(x))
    };
  } else {
    switch (package.refmtPath) {
      | None => Error("No refmt found for dune project. Cannot process .re file")
      | Some(x) => Ok(Some(x))
    }
  };

open Infix;

let getInterfaceFile = (uri, state, ~package: TopTypes.package) => {
  let%try path = Utils.parseUri(uri) |> RResult.orError("Not a uri");
  let text = Hashtbl.mem(state.documentText, uri) ? {
    let (text, _, _) = Hashtbl.find(state.documentText, uri);
    text
  } : {
    let path = Utils.parseUri(uri) |! "not a uri: " ++ uri;
    Files.readFileExn(path)
  };
  let%try moduleName = switch (Utils.maybeHash(package.nameForPath, path)) {
    | None =>
      Hashtbl.iter((k, v) => Log.log("Path: " ++ k ++ "  " ++ v), package.nameForPath);
      Log.log("Can't find " ++ path);
      Error("Can't find module name for path " ++ path)
    | Some(x) => Ok(x)
  };
  let includes = state.settings.crossFileAsYouType
  ? [package.tmpPath, ...package.includeDirectories]
  : package.includeDirectories;
  let%try refmtPath = refmtForUri(uri, package);
  AsYouType.getInterface(
    ~moduleName,
    ~basePath=package.basePath,
    ~reasonFormat=switch (package.buildSystem) {
      | Bsb(_) | BsbNative(_, Js) => Utils.endsWith(uri, "re") || Utils.endsWith(uri, "rei")
      | _ => false
    },
    text,
    ~cacheLocation=package.tmpPath,
    package.compilerPath,
    refmtPath,
    includes,
    package.compilationFlags,
  );
};

let getCompilationResult = (uri, state, ~package: TopTypes.package) => {
  if (Hashtbl.mem(state.compiledDocuments, uri)) {
    Belt.Result.Ok(Hashtbl.find(state.compiledDocuments, uri))
  } else {
    let%try path = Utils.parseUri(uri) |> RResult.orError("Not a uri");
    let text = Hashtbl.mem(state.documentText, uri) ? {
      let (text, _, _) = Hashtbl.find(state.documentText, uri);
      text
    } : {
      let path = Utils.parseUri(uri) |! "not a uri: " ++ uri;
      Files.readFileExn(path)
    };
    let moduleName = BuildSystem.namespacedName(package.buildSystem, package.namespace, FindFiles.getName(path));
    /* let%try moduleName = switch (Utils.maybeHash(package.nameForPath, path)) {
      | None =>
        Hashtbl.iter((k, v) => Log.log("Path: " ++ k ++ "  " ++ v), package.nameForPath);
        Log.log("Can't find " ++ path ++ " in package " ++ package.basePath);
        Error("Can't find module name for path " ++ path)
      | Some(x) => Ok(x)
    }; */
    let includes = state.settings.crossFileAsYouType
    ? [package.tmpPath, ...package.includeDirectories]
    : package.includeDirectories;
    let%try refmtPath = refmtForUri(uri, package);
    let%try result = AsYouType.process(
      ~compilerVersion=package.compilerVersion,
      ~uri,
      ~moduleName,
      ~allLocations=state.settings.recordAllLocations,
      ~basePath=package.basePath,
      ~reasonFormat=switch (package.buildSystem) {
        | Bsb(_) | BsbNative(_, Js) => Utils.endsWith(uri, "re") || Utils.endsWith(uri, "rei")
        | _ => false
      },
      text,
      ~cacheLocation=package.tmpPath,
      package.compilerPath,
      refmtPath,
      includes,
      package.compilationFlags,
    );
    Hashtbl.replace(state.compiledDocuments, uri, result);
    switch (result) {
    | AsYouType.SyntaxError(_) => ()
    | AsYouType.TypeError(_, full) => {
      if (!Hashtbl.mem(state.lastDefinitions, uri)) {
        Log.log("<< Making lastDefinitions with type error for " ++ uri);
        Hashtbl.replace(state.lastDefinitions, uri, full)
      }
    }
    | Success(_, full) => {
      Log.log("<< Replacing lastDefinitions for " ++ uri);

      Hashtbl.replace(state.lastDefinitions, uri, full);
      Hashtbl.replace(package.interModuleDependencies, moduleName, SharedTypes.hashList(full.extra.externalReferences) |. Belt.List.map(fst));

      if (state.settings.crossFileAsYouType) {
        /** Check dependencies */
        package.localModules |. Belt.List.forEach((mname) => {
          let%opt_consume paths = Utils.maybeHash(package.pathsForModule, mname);
          let%opt_consume src = SharedTypes.getSrc(paths);
          let otherUri = Utils.toUri(src);
          if (mname != moduleName
              && List.mem(
                   moduleName,
                   Query.hashFind(package.interModuleDependencies, mname) |? [],
                 )) {
            Hashtbl.remove(state.compiledDocuments, otherUri);
            Hashtbl.replace(
              state.documentTimers,
              otherUri,
              Unix.gettimeofday() +. 0.01,
            );
          };
        });

        package.localModules |. Belt.List.forEach((mname) => {
          let%opt_consume paths = Utils.maybeHash(package.pathsForModule, mname);
          let%opt_consume src = SharedTypes.getSrc(paths);
          let otherUri = Utils.toUri(src);
          switch (Hashtbl.find(state.compiledDocuments, otherUri)) {
            | exception Not_found => ()
            | TypeError(_, {extra}) | Success(_, {extra}) => {
              if (Hashtbl.mem(extra.externalReferences, moduleName)) {
                Hashtbl.remove(state.compiledDocuments, otherUri);
                Hashtbl.replace(state.documentTimers, otherUri, Unix.gettimeofday() +. 0.01);
              }
            }
            | _ => ()
          }
        });
      }
    }
    };
    Ok(result)
  }
};

let getLastDefinitions = (uri, state) => switch (Hashtbl.find(state.lastDefinitions, uri)) {
| exception Not_found => None
| data =>
  Some(data)
};

let tryExtra = p => {
  let%try p = p;
  Ok(AsYouType.getResult(p))
};

/* If there's a previous "good" version, use that, otherwise use the current version */
let getBestDefinitions = (uri, state, ~package) => {
  if (Hashtbl.mem(state.lastDefinitions, uri)) {
    Belt.Result.Ok(Hashtbl.find(state.lastDefinitions, uri))
  } else {
    tryExtra(getCompilationResult(uri, state, ~package))
  }
};

let getDefinitionData = (uri, state, ~package) => {
  getCompilationResult(uri, state, ~package) |> tryExtra
};

let docsForModule = (modname, state, ~package) =>
    if (Hashtbl.mem(package.pathsForModule, modname)) {
      let paths = Hashtbl.find(package.pathsForModule, modname);
      /* TODO do better */
      let cmt = SharedTypes.getCmt(paths);
      let src = SharedTypes.getSrc(paths);
      Log.log("FINDING docs for module " ++ SharedTypes.showPaths(paths));
      Log.log("FINDING " ++ cmt ++ " src " ++ (src |? ""));
      let%opt_wrap docs = docsForCmt(~package, ~moduleName=modname, cmt, src, state);
      (docs, src)
    } else {
      Log.log("No path for module " ++ modname);
      None;
    };

let fileForUri = (state,  ~package, uri) => {
  let%try moduleData = getCompilationResult(uri, state, ~package) |> tryExtra;
  Ok((moduleData.file, moduleData.extra))
};

let fileForModule = (state,  ~package, modname) => {
  let file = state.settings.crossFileAsYouType ? {
    /* Log.log("✅ Gilr got mofilr " ++ modname); */
    Log.log(package.localModules |> String.concat(" "));
    let%opt paths = Utils.maybeHash(package.pathsForModule, modname);
    /* TODO do better? */
    let%opt src = SharedTypes.getSrc(paths);
    let uri = Utils.toUri(src);
    if (Hashtbl.mem(state.documentText, uri)) {
      let%opt {SharedTypes.file} = tryExtra(getCompilationResult(uri, state, ~package)) |> RResult.toOptionAndLog;
      Some(file)
    } else {
      None
    }
  } : None;
  switch file {
    | Some(_) => file
    | None =>
      let%opt (file, _) = docsForModule(modname, state, ~package);
      Some(file)
  }
};

let extraForModule = (state, ~package, modname) => {
  if (Hashtbl.mem(package.pathsForModule, modname)) {
    let paths = Hashtbl.find(package.pathsForModule, modname);
    /* TODO do better? */
    let%opt src = SharedTypes.getSrc(paths);
    let%opt {extra} = tryExtra(getCompilationResult(Utils.toUri(src), state, ~package)) |> RResult.toOptionAndLog;
    Some(extra)
  } else {
    None;
  }
};

let maybeFound = (fn, a) =>
  switch (fn(a)) {
  | exception Not_found => None
  | x => Some(x)
  };

let topLocation = uri => {
  Location.loc_ghost: false,
  loc_start: {
    Lexing.pos_fname: uri,
    pos_lnum: 1,
    pos_cnum: 1,
    pos_bol: 1,
  },
  loc_end: {
    Lexing.pos_fname: uri,
    pos_lnum: 1,
    pos_cnum: 1,
    pos_bol: 1,
  },
};<|MERGE_RESOLUTION|>--- conflicted
+++ resolved
@@ -1,8 +1,6 @@
 open Infix;
 
 open TopTypes;
-
-module Semver = Util.Semver;
 
 module Show = {
   let state = ({rootPath}, {localModules, dependencyModules, pathsForModule}) => {
@@ -22,435 +20,7 @@
       } {
         | Not_found => "ERRROR " ++ modname
       }
-<<<<<<< HEAD
-    }
-  | [one, two, ...rest] when Utils.startsWith(one, "  Warning number ") || Utils.startsWith(one, "  We've found a bug ") =>
-    switch (Utils.split_on_char(' ', String.trim(two))) {
-      | [one, ..._] => [one |> String.trim |> Utils.toUri, ...getAffectedFiles(root, rest)]
-      | _ => getAffectedFiles(root, [two, ...rest])
-    }
-  | [_, ...rest] => {
-    /* Log.log(
-      "Not covered " ++ one
-    ); */
-    getAffectedFiles(root, rest)
-  }
-};
-
-let runBuildCommand = (~reportDiagnostics, state, root, buildCommand) => {
-  /** TODO check for a bsb.lock file & bail if it's there */
-  /** TODO refactor so Dune projects don't get bsconfig.json handling below */
-  let%opt_consume (buildCommand, commandDirectory) = buildCommand;
-  Log.log(">> Build system running: " ++ buildCommand);
-  let (stdout, stderr, _success) = Commands.execFull(~pwd=commandDirectory, buildCommand);
-  Log.log(">>> stdout");
-  Log.log(Utils.joinLines(stdout));
-  Log.log(">>> stderr");
-  Log.log(Utils.joinLines(stderr));
-  let files = getAffectedFiles(commandDirectory, stdout @ stderr);
-  Log.log("Affected files: " ++ String.concat(" ", files));
-  let bsconfigJson = root /+ "bsconfig.json" |> Utils.toUri;
-  let bsconfigClean = ref(true);
-  files |. Belt.List.forEach(uri => {
-    if (Utils.endsWith(uri, "bsconfig.json")) {
-      bsconfigClean := false;
-      Log.log("Bsconfig.json sending");
-      reportDiagnostics(
-        uri, `BuildFailed(stdout @ stderr)
-        )
-    };
-    Hashtbl.remove(state.compiledDocuments, uri);
-    Hashtbl.replace(state.documentTimers, uri, Unix.gettimeofday() -. 0.01)
-  });
-  if (bsconfigClean^) {
-    Log.log("Cleaning bsconfig.json");
-    reportDiagnostics(bsconfigJson, `BuildSucceeded)
-  }
-  /* TODO report notifications here */
-};
-
-let escapePpxFlag = flag => {
-  /* ppx escaping not supported on windows yet */
-  if (Sys.os_type == "Win32") {
-    flag
-  } else {
-    let parts = Utils.split_on_char(' ', flag);
-    switch(parts) {
-      | ["-ppx", ...ppx] => "-ppx " ++ (String.concat(" ", ppx) |> Filename.quote)
-      | ["-pp", ...pp] => "-pp " ++ (String.concat(" ", pp) |> Filename.quote)
-      | _ => flag
-    }
-  }
-};
-
-let newBsPackage = (~overrideBuildSystem=?, ~reportDiagnostics, state, rootPath) => {
-  let%try raw = Files.readFileResult(rootPath /+ "bsconfig.json");
-  let config = Json.parse(raw);
-
-  let%try bsPlatform = BuildSystem.getBsPlatformDir(rootPath);
-
-  let%try buildSystem = switch overrideBuildSystem {
-    | None => BuildSystem.detect(rootPath, config)
-    | Some(s) => Ok(s)
-  };
-
-  let%try bsb = Files.ifExists(bsPlatform /+ "lib" /+ "bsb.exe") |> RResult.orError(bsPlatform /+ "lib" /+ "bsb.exe not found. aborting");
-
-  let buildCommand = switch buildSystem {
-    | Bsb(_) => bsb ++ " -make-world"
-    | BsbNative(_, target) => bsb ++ " -make-world -backend " ++ BuildSystem.targetName(target)
-    | Dune(_) => assert(false)
-  };
-
-  Log.log({|📣 📣 NEW BSB PACKAGE 📣 📣|});
-  /* failwith("Wat"); */
-  Log.log("- location: " ++ rootPath);
-  Log.log("- bsPlatform: " ++ bsPlatform);
-  Log.log("- buildSystem: " ++ BuildSystem.show(buildSystem));
-  Log.log("- build command: " ++ buildCommand);
-
-  if (state.settings.autoRebuild) {
-    runBuildCommand(~reportDiagnostics, state, rootPath, Some((buildCommand, rootPath)));
-  };
-
-  let compiledBase = BuildSystem.getCompiledBase(rootPath, buildSystem);
-  let%try stdLibDirectories = BuildSystem.getStdlib(rootPath, buildSystem);
-  let%try compilerPath = BuildSystem.getCompiler(rootPath, buildSystem);
-  let%try refmtPath = BuildSystem.getRefmt(rootPath, buildSystem);
-  let%try tmpPath = BuildSystem.hiddenLocation(rootPath, buildSystem);
-  let%try (dependencyDirectories, dependencyModules) = FindFiles.findDependencyFiles(~debug=true, ~buildSystem, rootPath, config);
-  let%try_wrap compiledBase = compiledBase |> RResult.orError("You need to run bsb first so that reason-language-server can access the compiled artifacts.\nOnce you've run bsb, restart the language server.");
-
-  let supportsNamespaceRename = BuildSystem.(switch(buildSystem) {
-    | Bsb(v) when v >= "5.0.0" => true
-    | _ => false
-    });
-  let namespace = FindFiles.getNamespace(~supportsNamespaceRename, config);
-  let localSourceDirs = FindFiles.getSourceDirectories(~includeDev=true, rootPath, config);
-  Log.log("Got source directories " ++ String.concat(" - ", localSourceDirs));
-  let localCompiledDirs = localSourceDirs |> List.map(Infix.fileConcat(compiledBase));
-  let localCompiledDirs = namespace == None ? localCompiledDirs : [compiledBase, ...localCompiledDirs];
-
-  let localModules =
-    FindFiles.findProjectFiles(~debug=true, namespace, rootPath, localSourceDirs, compiledBase);
-    /* |> List.map(((name, paths)) => (switch (namespace) {
-      | None => name
-      | Some(n) => name ++ "-" ++ n }, paths)); */
-  Log.log("-- All local modules found: " ++ string_of_int(List.length(localModules)));
-  localModules |> List.iter(((name, paths)) => {
-    Log.log(name);
-    switch paths {
-      | SharedTypes.Impl(cmt, _) => Log.log("impl " ++ cmt)
-      | Intf(cmi, _) => Log.log("intf " ++ cmi)
-      | _ => Log.log("Both")
-    }
-  });
-
-  let (pathsForModule, nameForPath) = makePathsForModule(localModules, dependencyModules);
-
-  let opens = switch (namespace) {
-    | None => []
-    | Some(namespace) => {
-      let cmt = compiledBase /+ namespace ++ ".cmt";
-      Log.log("############ Namespaced as " ++ namespace ++ " at " ++ cmt);
-      Hashtbl.add(pathsForModule, namespace, Impl(cmt, None));
-      [FindFiles.nameSpaceToName(namespace)]
-    }
-  };
-  Log.log("Dependency dirs " ++ String.concat(" ", dependencyDirectories));
-
-  let (flags, opens) = switch buildSystem {
-    /* Bsb-native's support for merlin is not dependable */
-    /* So I have to reimplement the compiler flags here. */
-    | BsbNative(_, _) =>
-      let defaultFlags = [
-        "-w -30-40+6+7+27+32..39+44+45+101",
-      ];
-      let flags = config |> Json.get("bsc-flags") |?> Json.array |?>> Utils.filterMap(Json.string) |? [];
-      let flags = defaultFlags @ flags;
-      let flags = switch namespace {
-        | None => flags
-        | Some(name) => flags @ ["-open " ++ FindFiles.nameSpaceToName(name)]
-      };
-      let flags = config |> Json.get("reason") |?> Json.get("react-jsx") != None
-      ? flags @ ["-ppx " ++ bsPlatform /+ "lib" /+ "reactjs_jsx_ppx_2.exe"]
-      : flags;
-      let ppxs = config |> Json.get("ppx-flags") |?> Json.array |?>> Utils.filterMap(Json.string) |? [];
-      Log.log("Getting hte ppxs yall");
-      let flags = flags @ (Belt.List.map(ppxs, name => {
-        MerlinFile.fixPpx("-ppx " ++ Filename.quote(name), rootPath)
-      }));
-      let flags = switch (config |> Json.get("warnings") |?> Json.get("number") |?> Json.string) {
-        | None => flags
-        | Some(w) => flags @ ["-w " ++ w]
-      };
-      (flags @ [
-        "-ppx " ++ bsPlatform /+ "lib" /+ "bsppx.exe"
-      ], opens)
-    | _ => {
-      let flags = MerlinFile.getFlags(rootPath) |> RResult.withDefault([""]) |> List.map(escapePpxFlag);
-      let opens = List.fold_left((opens, item) => {
-        let parts = Utils.split_on_char(' ', item);
-        let rec loop = items => switch items {
-          | ["-open", name, ...rest] => [name, ...loop(rest)]
-          | [_, ...rest] => loop(rest)
-          | [] => []
-        };
-        opens @ loop(parts)
-      }, opens, flags);
-      (flags, opens)
-    }
-  };
-
-  let flags = switch buildSystem {
-    | Bsb(_) | BsbNative(_, Js) => {
-
-      let jsPackageMode = {
-        let specs = config |> Json.get("package-specs");
-        let spec = switch specs {
-          | Some(Json.Array([item, ..._])) => Some(item)
-          | Some(Json.Object(_)) => specs
-          | _ => None
-        };
-        spec |?> Json.get("module") |?> Json.string
-      } |? "commonjs";
-      let flags = switch (jsPackageMode) {
-        | "es6" as packageMode
-        | "es6-global" as packageMode => [
-            "-bs-package-name",
-            config |> Json.get("name") |?> Json.string |? "unnamed",
-            ...packageMode == "es6"
-              ? ["-bs-package-output", "es6:node_modules/.lsp", ...flags]
-              : flags
-          ]
-        | _ => flags;
-      };
-      /* flags */
-      ["-bs-no-builtin-ppx-ml", ...flags];
-    }
-    | _ => flags
-  };
-
-  let interModuleDependencies = Hashtbl.create(List.length(localModules));
-
-  let compilerVersion = switch buildSystem {
-    | Bsb(version) when Semver.parse(version)->Semver.major >= "6" => BuildSystem.V406
-    | _ => BuildSystem.V402
-  };
-
-  {
-    basePath: rootPath,
-    rebuildTimer: 0.,
-    localModules: localModules |. Belt.List.map(fst),
-    dependencyModules: dependencyModules |. Belt.List.map(fst),
-    pathsForModule,
-    nameForPath,
-    buildSystem,
-    buildCommand: state.settings.autoRebuild ? Some((buildCommand, rootPath)) : None,
-    opens,
-    tmpPath,
-    namespace,
-    compilerVersion,
-    compilationFlags: flags |> String.concat(" "),
-    interModuleDependencies,
-    includeDirectories:
-      localCompiledDirs @
-      dependencyDirectories @
-      stdLibDirectories
-      ,
-    compilerPath,
-    refmtPath: Some(refmtPath),
-    /** TODO detect this from node_modules */
-    lispRefmtPath: None,
-  };
-};
-
-let newJbuilderPackage = (~overrideBuildSystem=?, ~reportDiagnostics, state, rootPath) => {
-  let rec findJbuilderProjectRoot = (path) => {
-    if (path == "/") {
-      RResult.Error("Unable to find project root dir")
-    } else if (Files.exists(path /+ "dune-project")) {
-      Ok(path)
-    } else if (Files.exists(path /+ "dune-workspace")) {
-      Ok(path)
-    } else if (Files.exists(path /+ "_build")) {
-      Ok(path)
-    } else if (Files.exists(path /+ "_esy")) {
-      Ok(path)
-    } else if (Files.exists(path /+ "_opam")) {
-      Ok(path)
-    } else {
-      findJbuilderProjectRoot(Filename.dirname(path))
-    }
-  };
-
-  /* `Filename.dirname` strips the current path segment even if it's a
-   * directory, which means it would disallow projects where the source files
-   * are at the toplevel, i.e. co-located with the e.g. `dune-project` file.
-   */
-  let%try projectRoot = findJbuilderProjectRoot(
-    Sys.is_directory(rootPath) ? rootPath : Filename.dirname(rootPath)
-  );
-  Log.log("=== Project root: " ++ projectRoot);
-
-  let%try (pkgMgr, buildSystem) = switch overrideBuildSystem {
-    | None =>
-      let%try pkgMgr = BuildSystem.inferPackageManager(projectRoot);
-      Ok((pkgMgr, BuildSystem.Dune(pkgMgr)));
-    | Some(BuildSystem.Dune(mgr)) => Ok((mgr, Dune(mgr)))
-    | Some(_) => failwith("Invalid build system override when creating a new dune package")
-  };
-
-  let%try buildDir =
-    BuildSystem.getCompiledBase(projectRoot, buildSystem)
-    |> RResult.resultOfOption(
-      "Could not find local build dir",
-    );
-  Log.log("=== Build dir:    " ++ buildDir);
-
-  let%try merlinRaw = Files.readFileResult(rootPath /+ ".merlin");
-  let (source, _build, flags) = MerlinFile.parseMerlin("", merlinRaw);
-
-  let%try (jbuildPath, jbuildRaw) = JbuildFile.readFromDir(rootPath);
-  let%try jbuildConfig = switch (JbuildFile.parse(jbuildRaw)) {
-    | exception Failure(message) => Error("Unable to parse build file " ++ jbuildPath ++ " " ++ message)
-    | x => Ok(x)
-  };
-  let packageName = JbuildFile.findName(jbuildConfig);
-
-  Log.log("Get ocaml stdlib dirs");
-  let%try stdlibs = BuildSystem.getStdlib(projectRoot, buildSystem);
-
-  /* TODO support binaries, and other directories */
-  let includeSubdirs = JbuildFile.hasIncludeSubdirs(jbuildConfig);
-  Log.log("Include subdirs? " ++ (includeSubdirs ? "YES" : "no :/"));
-
-  let sourceFiles = includeSubdirs
-    ? Files.collect(rootPath, FindFiles.isSourceFile)->Belt.List.map(path => Files.relpath(rootPath, path))
-    : Files.readDirectory(rootPath) |> List.filter(FindFiles.isSourceFile);
-  let rel = Files.relpath(projectRoot, rootPath);
-  let compiledBase = switch packageName {
-    | `NoName => buildDir /+ "default" /+ rel
-    | `Library(libraryName) => buildDir /+ "default" /+ rel /+ "." ++ libraryName ++ ".objs/byte"
-    | `Executable(execName) => buildDir /+ "default" /+ rel /+ "." ++ execName ++ ".eobjs/byte"
-  };
-  let libraryName = switch packageName {
-    | `Library(n) => Some(n)
-    | _ => None
-  };
-
-  let namespace = switch packageName {
-    | `Library(name) => Some(name)
-    | _ => None
-  };
-
-  /* print_endline("locals"); */
-  Log.log("Got a compiled base " ++ compiledBase);
-  let localModules = sourceFiles |> List.map(filename => {
-    let name = FindFiles.getName(filename);
-    let namespaced = switch packageName {
-      | `NoName | `Executable(_) => name
-      | `Library(libraryName) =>
-        String.capitalize_ascii(libraryName) ++ "__" ++ String.capitalize_ascii(name)
-    };
-    Log.log("Local file: " ++ (rootPath /+ filename));
-    let implCmtPath =
-      compiledBase
-        /+ (
-          fold(libraryName, "", l => l ++ "__")
-          ++ String.capitalize_ascii(Filename.chop_extension(filename))
-          ++ ".cmt"
-        );
-    Log.log("Local .cmt file: " ++ implCmtPath);
-    (
-      namespaced,
-      SharedTypes.Impl(implCmtPath, Some(rootPath /+ filename)),
-    );
-  });
-
-
-  /* print_endline("Getting things"); */
-  let (otherDirectories, otherFiles) = source |> List.filter(s => s != "." && s != "" && s.[0] != '/') |> optMap(name => {
-    let otherPath = rootPath /+ name;
-    let res = {
-      let%try (jbuildPath, jbuildRaw) = JbuildFile.readFromDir(otherPath);
-      let%try jbuildConfig = switch (JbuildFile.parse(jbuildRaw)) {
-        | exception Failure(message) => Error("Unable to parse build file " ++ jbuildPath ++ " " ++ message)
-        | x => Ok(x)
-      };
-      let%try libraryName = JbuildFile.findName(jbuildConfig) |> n => switch n {
-        | `Library(name) => RResult.Ok(name)
-        | _ => Error("Not a library")
-      };
-      let rel = Files.relpath(projectRoot, otherPath);
-      let compiledBase = buildDir /+ "default" /+ rel /+ "." ++ libraryName ++ ".objs/byte";
-      Log.log("Found " ++ libraryName ++ " defined in " ++ jbuildPath);
-      Log.log("Compiled base: " ++ compiledBase);
-      Ok((compiledBase, FindFiles.collectFiles(~compiledTransform=modName => {
-        if (modName == libraryName) {
-          modName
-        } else {
-          libraryName ++ "__" ++ modName
-        }
-      }, ~sourceDirectory=otherPath, compiledBase)));
-    };
-    switch res {
-      | Error(message) => {
-        Log.log(message);
-        None
-      }
-      | Ok(res) => Some(res)
-    }
-  }) |> List.split;
-
-  let dependencyDirectories = (source |> List.filter(s => s != "" && s != "." && s.[0] == '/')) @ stdlibs;
-
-  let%try hiddenLocation = BuildSystem.hiddenLocation(projectRoot, buildSystem);
-  Files.mkdirp(hiddenLocation);
-
-  let dependencyModules = dependencyDirectories
-  |> List.map(path => {
-    Log.log(">> Collecting deps for " ++ path);
-    Files.readDirectory(Infix.maybeConcat(rootPath, path))
-    |> List.filter(FindFiles.isCompiledFile)
-    |> List.map(name => {
-      let compiled = path /+ FindFiles.cmtName(~namespace=None, name);
-      (Filename.chop_extension(name) |> String.capitalize_ascii, SharedTypes.Impl(compiled, Some(path /+ name)));
-    })
-  })
-  |> List.concat;
-
-  let dependencyModules = List.concat(otherFiles) @ dependencyModules;
-  /* let pathsForModule = makePathsForModule(localModules, dependencyModules); */
-  let (pathsForModule, nameForPath) = makePathsForModule(localModules, dependencyModules);
-  Log.log("Depedency dirs " ++ String.concat(" ", dependencyDirectories));
-
-  libraryName |?< libraryName => Hashtbl.replace(
-    pathsForModule,
-    String.capitalize_ascii(libraryName),
-    Impl(compiledBase /+ libraryName ++ ".cmt", None)
-  );
-
-  let interModuleDependencies = Hashtbl.create(List.length(localModules));
-
-  let buildCommand = switch (pkgMgr) {
-    | Esy(_) =>
-      Some(("esy", projectRoot))
-    | Opam(switchPrefix) =>
-      if (Files.exists(switchPrefix /+ "bin" /+ "dune")) {
-        Some(("opam exec -- dune build @install --root .", projectRoot))
-      } else if (Files.exists(projectRoot /+ "_opam" /+ "bin" /+ "jbuild")) {
-        Some(("opam exec -- jbuild build @install --root .", projectRoot))
-      } else {
-        None
-      }
-  };
-
-  if (state.settings.autoRebuild) {
-    runBuildCommand(~reportDiagnostics, state, rootPath, buildCommand);
-=======
     }) |> String.concat("\n"))
->>>>>>> 1a349a1a
   };
 };
 
