--- conflicted
+++ resolved
@@ -5,12 +5,6 @@
   "editor.codeLens": true,
   "reason_language_server.location": "./lib/bs/native/bin.native",
   // "reason_language_server.location": "./lib/bs/native/bin.native.exe",
-<<<<<<< HEAD
   // "reason_language_server.reloadOnChange": true,
   "editor.tabSize": 2
-=======
-  "reason_language_server.reloadOnChange": true,
-  "editor.tabSize": 2,
-  "editor.formatOnSave": false
->>>>>>> a685732b
 }