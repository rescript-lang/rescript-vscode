--- conflicted
+++ resolved
@@ -1361,28 +1361,6 @@
         package.builtInCompletionModules
       in
       let getBuiltinTypePath path =
-<<<<<<< HEAD
-        match path with
-        | Path.Pident id when Ident.name id = "array" -> Some arrayModulePath
-        | Path.Pident id when Ident.name id = "option" -> Some optionModulePath
-        | Path.Pident id when Ident.name id = "string" -> Some stringModulePath
-        | Path.Pident id when Ident.name id = "int" -> Some intModulePath
-        | Path.Pident id when Ident.name id = "float" -> Some floatModulePath
-        | Path.Pident id when Ident.name id = "promise" ->
-          Some promiseModulePath
-        | Path.Pident id when Ident.name id = "list" -> Some listModulePath
-        | Path.Pident id when Ident.name id = "result" -> Some resultModulePath
-        | Path.Pident id when Ident.name id = "lazy_t" -> Some ["Lazy"]
-        | Path.Pident id when Ident.name id = "char" -> Some ["Char"]
-        | _ -> None
-      in
-      let rec expandPath (path : Path.t) =
-        match path with
-        | Pident id -> [Ident.name id]
-        | Pdot (p, s, _) -> s :: expandPath p
-        | Papply _ -> []
-      in
-=======
         match path with
         | Path.Pident id when Ident.name id = "array" -> Some arrayModulePath
         | Path.Pident id when Ident.name id = "option" -> Some optionModulePath
@@ -1405,7 +1383,6 @@
         | Pdot (p, s, _) -> s :: expandPath p
         | Papply _ -> []
       in
->>>>>>> dbd0f691
       let getTypePath typ =
         match typ.Types.desc with
         | Tconstr (path, _typeArgs, _)
@@ -1508,9 +1485,6 @@
   (* Last open takes priority *)
   List.rev resolvedOpens
 
-<<<<<<< HEAD
-let processCompletable ~debug ~full ~scope ~env ~pos ~forHover
-=======
 let getArgs ~env (t : Types.type_expr) ~full =
   let rec getArgsLoop ~env (t : Types.type_expr) ~full ~currentArgumentPosition
       =
@@ -1838,7 +1812,6 @@
     | _ -> None)
 
 let rec processCompletable ~debug ~full ~scope ~env ~pos ~forHover
->>>>>>> dbd0f691
     (completable : Completable.t) =
   let package = full.package in
   let rawOpens = Scope.getRawOpens scope in
