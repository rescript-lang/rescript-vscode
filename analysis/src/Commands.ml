let getCompletions ~debug ~path ~pos ~currentFile ~forHover =
  let textOpt = Files.readFile currentFile in
  match textOpt with
  | None | Some "" -> []
  | Some text -> (
    match
      CompletionFrontEnd.completionWithParser ~debug ~path ~posCursor:pos
        ~currentFile ~text
    with
    | None -> []
    | Some (completable, scope) -> (
      if debug then
        Printf.printf "Completable: %s\n"
          (SharedTypes.Completable.toString completable);
      (* Only perform expensive ast operations if there are completables *)
      match Cmt.fullFromPath ~path with
      | None -> []
      | Some {file; package} ->
        let env = SharedTypes.QueryEnv.fromFile file in
        completable
        |> CompletionBackEnd.processCompletable ~debug ~package ~pos ~scope ~env
             ~forHover))

let completion ~debug ~path ~pos ~currentFile =
  print_endline
    (getCompletions ~debug ~path ~pos ~currentFile ~forHover:false
    |> List.map CompletionBackEnd.completionToItem
    |> List.map Protocol.stringifyCompletionItem
    |> Protocol.array)

let inlayhint ~path ~pos ~maxLength ~debug =
  let result = Hint.inlay ~path ~pos ~maxLength ~debug |> Protocol.array in
  print_endline result

let codeLens ~path ~debug =
  let result = Hint.codeLens ~path ~debug |> Protocol.array in
  print_endline result

let hover ~path ~pos ~currentFile ~debug =
  let result =
    match Cmt.fullFromPath ~path with
    | None -> Protocol.null
    | Some full -> (
      match References.getLocItem ~full ~pos ~debug with
      | None -> (
        if debug then
          Printf.printf
            "Nothing at that position. Now trying to use completion.\n";
        let completions =
          getCompletions ~debug ~path ~pos ~currentFile ~forHover:true
        in
        match completions with
        | {kind = Label typString; docstring} :: _ ->
          let parts =
            (if typString = "" then [] else [Hover.codeBlock typString])
            @ docstring
          in
          Protocol.stringifyHover (String.concat "\n\n" parts)
        | _ -> (
          match CompletionBackEnd.completionsGetTypeEnv completions with
          | Some (typ, _env) ->
            Protocol.stringifyHover (Hover.codeBlock (Shared.typeToString typ))
          | None -> Protocol.null))
      | Some locItem -> (
        let isModule =
          match locItem.locType with
          | LModule _ | TopLevelModule _ -> true
          | TypeDefinition _ | Typed _ | Constant _ -> false
        in
        let uriLocOpt = References.definitionForLocItem ~full locItem in
        let skipZero =
          match uriLocOpt with
          | None -> false
          | Some (_, loc) ->
            let isInterface = full.file.uri |> Uri.isInterface in
            let posIsZero {Lexing.pos_lnum; pos_bol; pos_cnum} =
              (not isInterface) && pos_lnum = 1 && pos_cnum - pos_bol = 0
            in
            (* Skip if range is all zero, unless it's a module *)
            (not isModule) && posIsZero loc.loc_start && posIsZero loc.loc_end
        in
        if skipZero then Protocol.null
        else
          let hoverText = Hover.newHover ~full locItem in
          match hoverText with
          | None -> Protocol.null
          | Some s -> Protocol.stringifyHover s))
  in
  print_endline result

let signatureHelp ~path ~pos ~currentFile ~debug =
  let result =
    match SignatureHelp.signatureHelp ~path ~pos ~currentFile ~debug with
    | None ->
      {Protocol.signatures = []; activeSignature = None; activeParameter = None}
    | Some res -> res
  in
  print_endline (Protocol.stringifySignatureHelp result)

let codeAction ~path ~pos ~currentFile ~debug =
  Xform.extractCodeActions ~path ~pos ~currentFile ~debug
  |> CodeActions.stringifyCodeActions |> print_endline

let definition ~path ~pos ~debug =
  let locationOpt =
    match Cmt.fullFromPath ~path with
    | None -> None
    | Some full -> (
      match References.getLocItem ~full ~pos ~debug with
      | None -> None
      | Some locItem -> (
        match References.definitionForLocItem ~full locItem with
        | None -> None
        | Some (uri, loc) ->
          let isInterface = full.file.uri |> Uri.isInterface in
          let posIsZero {Lexing.pos_lnum; pos_bol; pos_cnum} =
            (* range is zero *)
            pos_lnum = 1 && pos_cnum - pos_bol = 0
          in
          let isModule =
            match locItem.locType with
            | LModule _ | TopLevelModule _ -> true
            | TypeDefinition _ | Typed _ | Constant _ -> false
          in
          let skipLoc =
            (not isModule) && (not isInterface) && posIsZero loc.loc_start
            && posIsZero loc.loc_end
          in
          if skipLoc then None
          else
            Some
              {Protocol.uri = Uri.toString uri; range = Utils.cmtLocToRange loc}
        ))
  in
  print_endline
    (match locationOpt with
    | None -> Protocol.null
    | Some location -> location |> Protocol.stringifyLocation)

let typeDefinition ~path ~pos ~debug =
  let maybeLocation =
    match Cmt.fullFromPath ~path with
    | None -> None
    | Some full -> (
      match References.getLocItem ~full ~pos ~debug with
      | None -> None
      | Some locItem -> (
        match References.typeDefinitionForLocItem ~full locItem with
        | None -> None
        | Some (uri, loc) ->
          Some
            {Protocol.uri = Uri.toString uri; range = Utils.cmtLocToRange loc}))
  in
  print_endline
    (match maybeLocation with
    | None -> Protocol.null
    | Some location -> location |> Protocol.stringifyLocation)

let references ~path ~pos ~debug =
  let allLocs =
    match Cmt.fullFromPath ~path with
    | None -> []
    | Some full -> (
      match References.getLocItem ~full ~pos ~debug with
      | None -> []
      | Some locItem ->
        let allReferences = References.allReferencesForLocItem ~full locItem in
        allReferences
        |> List.fold_left
             (fun acc {References.uri = uri2; locOpt} ->
               let loc =
                 match locOpt with
                 | Some loc -> loc
                 | None -> Uri.toTopLevelLoc uri2
               in
               Protocol.stringifyLocation
                 {uri = Uri.toString uri2; range = Utils.cmtLocToRange loc}
               :: acc)
             [])
  in
  print_endline
    (if allLocs = [] then Protocol.null
    else "[\n" ^ (allLocs |> String.concat ",\n") ^ "\n]")

let rename ~path ~pos ~newName ~debug =
  let result =
    match Cmt.fullFromPath ~path with
    | None -> Protocol.null
    | Some full -> (
      match References.getLocItem ~full ~pos ~debug with
      | None -> Protocol.null
      | Some locItem ->
        let allReferences = References.allReferencesForLocItem ~full locItem in
        let referencesToToplevelModules =
          allReferences
          |> Utils.filterMap (fun {References.uri = uri2; locOpt} ->
                 if locOpt = None then Some uri2 else None)
        in
        let referencesToItems =
          allReferences
          |> Utils.filterMap (function
               | {References.uri = uri2; locOpt = Some loc} -> Some (uri2, loc)
               | {locOpt = None} -> None)
        in
        let fileRenames =
          referencesToToplevelModules
          |> List.map (fun uri ->
                 let path = Uri.toPath uri in
                 let dir = Filename.dirname path in
                 let newPath =
                   Filename.concat dir (newName ^ Filename.extension path)
                 in
                 let newUri = Uri.fromPath newPath in
                 Protocol.
                   {
                     oldUri = uri |> Uri.toString;
                     newUri = newUri |> Uri.toString;
                   })
        in
        let textDocumentEdits =
          let module StringMap = Misc.StringMap in
          let textEditsByUri =
            referencesToItems
            |> List.map (fun (uri, loc) -> (Uri.toString uri, loc))
            |> List.fold_left
                 (fun acc (uri, loc) ->
                   let textEdit =
                     Protocol.
                       {range = Utils.cmtLocToRange loc; newText = newName}
                   in
                   match StringMap.find_opt uri acc with
                   | None -> StringMap.add uri [textEdit] acc
                   | Some prevEdits ->
                     StringMap.add uri (textEdit :: prevEdits) acc)
                 StringMap.empty
          in
          StringMap.fold
            (fun uri edits acc ->
              let textDocumentEdit =
                Protocol.{textDocument = {uri; version = None}; edits}
              in
              textDocumentEdit :: acc)
            textEditsByUri []
        in
        let fileRenamesString =
          fileRenames |> List.map Protocol.stringifyRenameFile
        in
        let textDocumentEditsString =
          textDocumentEdits |> List.map Protocol.stringifyTextDocumentEdit
        in
        "[\n"
        ^ (fileRenamesString @ textDocumentEditsString |> String.concat ",\n")
        ^ "\n]")
  in
  print_endline result

let format ~path =
  if Filename.check_suffix path ".res" then
    let {Res_driver.parsetree = structure; comments; diagnostics} =
      Res_driver.parsingEngine.parseImplementation ~forPrinter:true
        ~filename:path
    in
    if List.length diagnostics > 0 then ""
    else
      Res_printer.printImplementation ~width:!Res_cli.ResClflags.width ~comments
        structure
  else if Filename.check_suffix path ".resi" then
    let {Res_driver.parsetree = signature; comments; diagnostics} =
      Res_driver.parsingEngine.parseInterface ~forPrinter:true ~filename:path
    in
    if List.length diagnostics > 0 then ""
    else
      Res_printer.printInterface ~width:!Res_cli.ResClflags.width ~comments
        signature
  else ""

let diagnosticSyntax ~path =
  print_endline (Diagnostics.document_syntax ~path |> Protocol.array)

let test ~path =
  Uri.stripPath := true;
  match Files.readFile path with
  | None -> assert false
  | Some text ->
    let lines = text |> String.split_on_char '\n' in
    let processLine i line =
      let createCurrentFile () =
        let currentFile, cout = Filename.open_temp_file "def" "txt" in
        let removeLineComment l =
          let len = String.length l in
          let rec loop i =
            if i + 2 <= len && l.[i] = '/' && l.[i + 1] = '/' then Some (i + 2)
            else if i + 2 < len && l.[i] = ' ' then loop (i + 1)
            else None
          in
          match loop 0 with
          | None -> l
          | Some indexAfterComment ->
            String.make indexAfterComment ' '
            ^ String.sub l indexAfterComment (len - indexAfterComment)
        in
        lines
        |> List.iteri (fun j l ->
               let lineToOutput =
                 if j == i - 1 then removeLineComment l else l
               in
               Printf.fprintf cout "%s\n" lineToOutput);
        close_out cout;
        currentFile
      in
      if Str.string_match (Str.regexp "^ *//[ ]*\\^") line 0 then
        let matched = Str.matched_string line in
        let len = line |> String.length in
        let mlen = String.length matched in
        let rest = String.sub line mlen (len - mlen) in
        let line = i - 1 in
        let col = mlen - 1 in
        if mlen >= 3 then (
          (match String.sub rest 0 3 with
          | "db+" -> Log.verbose := true
          | "db-" -> Log.verbose := false
          | "def" ->
            print_endline
              ("Definition " ^ path ^ " " ^ string_of_int line ^ ":"
             ^ string_of_int col);
            definition ~path ~pos:(line, col) ~debug:true
          | "com" ->
            print_endline
              ("Complete " ^ path ^ " " ^ string_of_int line ^ ":"
             ^ string_of_int col);
            let currentFile = createCurrentFile () in
            completion ~debug:true ~path ~pos:(line, col) ~currentFile;
            Sys.remove currentFile
          | "dce" ->
            print_endline ("DCE " ^ path);
            Reanalyze.RunConfig.runConfig.suppress <- ["src"];
            Reanalyze.RunConfig.runConfig.unsuppress <-
              [Filename.concat "src" "dce"];
            DceCommand.command ()
          | "doc" ->
            print_endline ("DocumentSymbol " ^ path);
            DocumentSymbol.command ~path
          | "hig" ->
            print_endline ("Highlight " ^ path);
            SemanticTokens.command ~debug:true
              ~emitter:(SemanticTokens.Token.createEmitter ())
              ~path
          | "hov" ->
            print_endline
              ("Hover " ^ path ^ " " ^ string_of_int line ^ ":"
             ^ string_of_int col);
            let currentFile = createCurrentFile () in
            hover ~path ~pos:(line, col) ~currentFile ~debug:true;
            Sys.remove currentFile
          | "she" ->
            print_endline
              ("Signature help " ^ path ^ " " ^ string_of_int line ^ ":"
             ^ string_of_int col);
            let currentFile = createCurrentFile () in
            signatureHelp ~path ~pos:(line, col) ~currentFile ~debug:true;
            Sys.remove currentFile
          | "int" ->
            print_endline ("Create Interface " ^ path);
            let cmiFile =
              let open Filename in
              let ( ++ ) = concat in
              let name = chop_extension (basename path) ^ ".cmi" in
              let dir = dirname path in
              dir ++ parent_dir_name ++ "lib" ++ "bs" ++ "src" ++ name
            in
            Printf.printf "%s" (CreateInterface.command ~path ~cmiFile)
          | "ref" ->
            print_endline
              ("References " ^ path ^ " " ^ string_of_int line ^ ":"
             ^ string_of_int col);
            references ~path ~pos:(line, col) ~debug:true
          | "ren" ->
            let newName = String.sub rest 4 (len - mlen - 4) in
            let () =
              print_endline
                ("Rename " ^ path ^ " " ^ string_of_int line ^ ":"
               ^ string_of_int col ^ " " ^ newName)
            in
            rename ~path ~pos:(line, col) ~newName ~debug:true
          | "typ" ->
            print_endline
              ("TypeDefinition " ^ path ^ " " ^ string_of_int line ^ ":"
             ^ string_of_int col);
            typeDefinition ~path ~pos:(line, col) ~debug:true
          | "xfm" ->
            print_endline
              ("Xform " ^ path ^ " " ^ string_of_int line ^ ":"
             ^ string_of_int col);
            let codeActions =
              Xform.extractCodeActions ~path ~pos:(line, col) ~currentFile:path
                ~debug:true
            in
            codeActions
            |> List.iter (fun {Protocol.title; edit = {documentChanges}} ->
                   Printf.printf "Hit: %s\n" title;
                   documentChanges
                   |> List.iter (fun {Protocol.edits} ->
                          edits
                          |> List.iter (fun {Protocol.range; newText} ->
                                 let indent =
                                   String.make range.start.character ' '
                                 in
                                 Printf.printf "%s\nnewText:\n%s<--here\n%s%s\n"
                                   (Protocol.stringifyRange range)
                                   indent indent newText)))
          | "dia" -> diagnosticSyntax ~path
          | "hin" ->
<<<<<<< HEAD
            let line_start = 0 in
            let line_end = 6 in
=======
            (* Get all inlay Hint between line 1 and n.
               Don't get the first line = 0.
            *)
            let line_start = 1 in
            let line_end = 34 in
>>>>>>> 9d7573cc
            print_endline
              ("Inlay Hint " ^ path ^ " " ^ string_of_int line_start ^ ":"
             ^ string_of_int line_end);
            inlayhint ~path ~pos:(line_start, line_end) ~maxLength:"25"
              ~debug:false
          | "cle" ->
            print_endline ("Code Lens " ^ path);
            codeLens ~path ~debug:false
          | _ -> ());
          print_newline ())
    in
    lines |> List.iteri processLine<|MERGE_RESOLUTION|>--- conflicted
+++ resolved
@@ -410,16 +410,11 @@
                                    indent indent newText)))
           | "dia" -> diagnosticSyntax ~path
           | "hin" ->
-<<<<<<< HEAD
-            let line_start = 0 in
-            let line_end = 6 in
-=======
             (* Get all inlay Hint between line 1 and n.
                Don't get the first line = 0.
             *)
             let line_start = 1 in
             let line_end = 34 in
->>>>>>> 9d7573cc
             print_endline
               ("Inlay Hint " ^ path ^ " " ^ string_of_int line_start ^ ":"
              ^ string_of_int line_end);
