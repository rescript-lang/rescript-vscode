open SharedTypes

let extractCompletableArgValueInfo exp =
  match exp.Parsetree.pexp_desc with
  | Pexp_ident {txt = Lident txt} -> Some txt
  | Pexp_construct ({txt = Lident "()"}, _) -> Some ""
  | Pexp_construct ({txt = Lident txt}, None) -> Some txt
  | Pexp_variant (label, None) -> Some ("#" ^ label)
  | _ -> None

let isExprHole exp =
  match exp.Parsetree.pexp_desc with
  | Pexp_extension ({txt = "rescript.exprhole"}, _) -> true
  | _ -> false

let isPatternHole pat =
  match pat.Parsetree.ppat_desc with
  | Ppat_extension ({txt = "rescript.patternhole"}, _) -> true
  | _ -> false

let isPatternTuple pat =
  match pat.Parsetree.ppat_desc with
  | Ppat_tuple _ -> true
  | _ -> false

type prop = {
  name: string;
  posStart: int * int;
  posEnd: int * int;
  exp: Parsetree.expression;
}

type jsxProps = {
  compName: Longident.t Location.loc;
  props: prop list;
  childrenStart: (int * int) option;
}

let findJsxPropsCompletable ~jsxProps ~endPos ~posBeforeCursor ~posAfterCompName
    =
  let allLabels =
    List.fold_right
      (fun prop allLabels -> prop.name :: allLabels)
      jsxProps.props []
  in
  let rec loop props =
    match props with
    | prop :: rest ->
      if prop.posStart <= posBeforeCursor && posBeforeCursor < prop.posEnd then
        (* Cursor on the prop name *)
        Some
          (Completable.Cjsx
             ( Utils.flattenLongIdent ~jsx:true jsxProps.compName.txt,
               prop.name,
               allLabels ))
      else if
        prop.posEnd <= posBeforeCursor
        && posBeforeCursor < Loc.start prop.exp.pexp_loc
      then (* Cursor between the prop name and expr assigned *)
        None
      else if prop.exp.pexp_loc |> Loc.hasPos ~pos:posBeforeCursor then
        (* Cursor on expr assigned *)
        match extractCompletableArgValueInfo prop.exp with
        | Some prefix ->
          Some
            (CjsxPropValue
               {
                 pathToComponent =
                   Utils.flattenLongIdent ~jsx:true jsxProps.compName.txt;
                 prefix;
                 propName = prop.name;
               })
        | _ -> None
      else if prop.exp.pexp_loc |> Loc.end_ = (Location.none |> Loc.end_) then
        if isExprHole prop.exp then
          Some
            (CjsxPropValue
               {
                 pathToComponent =
                   Utils.flattenLongIdent ~jsx:true jsxProps.compName.txt;
                 prefix = "";
                 propName = prop.name;
               })
        else None
      else loop rest
    | [] ->
      let beforeChildrenStart =
        match jsxProps.childrenStart with
        | Some childrenPos -> posBeforeCursor < childrenPos
        | None -> posBeforeCursor <= endPos
      in
      let afterCompName = posBeforeCursor >= posAfterCompName in
      if afterCompName && beforeChildrenStart then
        Some
          (Cjsx
             ( Utils.flattenLongIdent ~jsx:true jsxProps.compName.txt,
               "",
               allLabels ))
      else None
  in
  loop jsxProps.props

let extractJsxProps ~(compName : Longident.t Location.loc) ~args =
  let thisCaseShouldNotHappen =
    {
      compName = Location.mknoloc (Longident.Lident "");
      props = [];
      childrenStart = None;
    }
  in
  let rec processProps ~acc args =
    match args with
    | (Asttypes.Labelled "children", {Parsetree.pexp_loc}) :: _ ->
      {
        compName;
        props = List.rev acc;
        childrenStart =
          (if pexp_loc.loc_ghost then None else Some (Loc.start pexp_loc));
      }
    | ((Labelled s | Optional s), (eProp : Parsetree.expression)) :: rest -> (
      let namedArgLoc =
        eProp.pexp_attributes
        |> List.find_opt (fun ({Asttypes.txt}, _) -> txt = "ns.namedArgLoc")
      in
      match namedArgLoc with
      | Some ({loc}, _) ->
        processProps
          ~acc:
            ({
               name = s;
               posStart = Loc.start loc;
               posEnd = Loc.end_ loc;
               exp = eProp;
             }
            :: acc)
          rest
      | None -> processProps ~acc rest)
    | _ -> thisCaseShouldNotHappen
  in
  args |> processProps ~acc:[]

let findArgCompletables ~(args : arg list) ~endPos ~posBeforeCursor
    ~(contextPath : Completable.contextPath) ~posAfterFunExpr ~charBeforeCursor
    ~isPipedExpr =
  let fnHasCursor =
    posAfterFunExpr <= posBeforeCursor && posBeforeCursor < endPos
  in
  let allNames =
    List.fold_right
      (fun arg allLabels ->
        match arg with
        | {label = Some labelled} -> labelled.name :: allLabels
        | {label = None} -> allLabels)
      args []
  in
  let unlabelledCount = ref (if isPipedExpr then 1 else 0) in
  let rec loop args =
    match args with
    | {label = Some labelled; exp} :: rest ->
      if
        labelled.posStart <= posBeforeCursor
        && posBeforeCursor < labelled.posEnd
      then Some (Completable.CnamedArg (contextPath, labelled.name, allNames))
      else if exp.pexp_loc |> Loc.hasPos ~pos:posBeforeCursor then
        (* Completing in the assignment of labelled argument *)
        match extractCompletableArgValueInfo exp with
        | None -> None
        | Some prefix ->
          Some
            (Cargument
               {
                 functionContextPath = contextPath;
                 argumentLabel = Labelled labelled.name;
                 prefix;
               })
      else if isExprHole exp then
        Some
          (Cargument
             {
               functionContextPath = contextPath;
               argumentLabel = Labelled labelled.name;
               prefix = "";
             })
      else loop rest
    | {label = None; exp} :: rest ->
      if Res_parsetree_viewer.isTemplateLiteral exp then None
      else if exp.pexp_loc |> Loc.hasPos ~pos:posBeforeCursor then
        (* Completing in an unlabelled argument *)
        match extractCompletableArgValueInfo exp with
        | None -> None
        | Some prefix ->
          Some
            (Cargument
               {
                 functionContextPath = contextPath;
                 argumentLabel =
                   Unlabelled {argumentPosition = !unlabelledCount};
                 prefix;
               })
      else if isExprHole exp then
        Some
          (Cargument
             {
               functionContextPath = contextPath;
               argumentLabel = Unlabelled {argumentPosition = !unlabelledCount};
               prefix = "";
             })
      else (
        unlabelledCount := !unlabelledCount + 1;
        loop rest)
    | [] ->
      if fnHasCursor then
        match charBeforeCursor with
        | Some '~' -> Some (Completable.CnamedArg (contextPath, "", allNames))
        | _ ->
          Some
            (Cargument
               {
                 functionContextPath = contextPath;
                 argumentLabel =
                   Unlabelled {argumentPosition = !unlabelledCount};
                 prefix = "";
               })
      else None
  in
  match args with
  (* Special handling for empty fn calls, e.g. `let _ = someFn(<com>)` *)
  | [
   {label = None; exp = {pexp_desc = Pexp_construct ({txt = Lident "()"}, _)}};
  ]
    when fnHasCursor ->
    Some
      (Completable.Cargument
         {
           functionContextPath = contextPath;
           argumentLabel = Unlabelled {argumentPosition = 0};
           prefix = "";
         })
  | _ -> loop args

let rec exprToContextPath (e : Parsetree.expression) =
  match e.pexp_desc with
  | Pexp_constant (Pconst_string _) -> Some Completable.CPString
  | Pexp_constant (Pconst_integer _) -> Some CPInt
  | Pexp_constant (Pconst_float _) -> Some CPFloat
  | Pexp_array _ -> Some CPArray
  | Pexp_ident {txt} -> Some (CPId (Utils.flattenLongIdent txt, Value))
  | Pexp_field (e1, {txt = Lident name}) -> (
    match exprToContextPath e1 with
    | Some contextPath -> Some (CPField (contextPath, name))
    | _ -> None)
  | Pexp_field (_, {txt = Ldot (lid, name)}) ->
    (* Case x.M.field ignore the x part *)
    Some (CPField (CPId (Utils.flattenLongIdent lid, Module), name))
  | Pexp_send (e1, {txt}) -> (
    match exprToContextPath e1 with
    | None -> None
    | Some contexPath -> Some (CPObj (contexPath, txt)))
  | Pexp_apply (e1, args) -> (
    match exprToContextPath e1 with
    | None -> None
    | Some contexPath -> Some (CPApply (contexPath, args |> List.map fst)))
  | _ -> None

<<<<<<< HEAD
=======
let rec getUnqualifiedName txt =
  match txt with
  | Longident.Lident fieldName -> fieldName
  | Ldot (t, _) -> getUnqualifiedName t
  | _ -> ""

>>>>>>> dbd0f691
let completePipeChain ~(lhs : Parsetree.expression) =
  (* Complete the end of pipe chains by reconstructing the pipe chain as a single pipe,
     so it can be completed.
     Example:
      someArray->Js.Array2.filter(v => v > 10)->Js.Array2.map(v => v + 2)->
        will complete as:
      Js.Array2.map(someArray->Js.Array2.filter(v => v > 10), v => v + 2)->
  *)
  match lhs.pexp_desc with
  (* When the left side of the pipe we're completing is a function application.
     Example: someArray->Js.Array2.map(v => v + 2)-> *)
  | Pexp_apply
      ( {pexp_desc = Pexp_ident {txt = Lident "|."}},
        [
          (_, lhs);
          (_, {pexp_desc = Pexp_apply (d, args); pexp_loc; pexp_attributes});
        ] ) ->
    exprToContextPath
      {
        pexp_desc = Pexp_apply (d, (Nolabel, lhs) :: args);
        pexp_loc;
        pexp_attributes;
      }
    |> Option.map (fun ctxPath -> (ctxPath, d.pexp_loc))
    (* When the left side of the pipe we're completing is an identifier application.
       Example: someArray->filterAllTheGoodStuff-> *)
  | Pexp_apply
      ( {pexp_desc = Pexp_ident {txt = Lident "|."}},
        [(_, lhs); (_, {pexp_desc = Pexp_ident id; pexp_loc; pexp_attributes})]
      ) ->
    exprToContextPath
      {
        pexp_desc =
          Pexp_apply
            ( {pexp_desc = Pexp_ident id; pexp_loc; pexp_attributes},
              [(Nolabel, lhs)] );
        pexp_loc;
        pexp_attributes;
      }
    |> Option.map (fun ctxPath -> (ctxPath, pexp_loc))
  | _ -> None

let completionWithParser1 ~currentFile ~debug ~offset ~path ~posCursor ~text =
  let offsetNoWhite = Utils.skipWhite text (offset - 1) in
  let posNoWhite =
    let line, col = posCursor in
    (line, max 0 col - offset + offsetNoWhite)
  in
  (* Identifies the first character before the cursor that's not white space.
     Should be used very sparingly, but can be used to drive completion triggering
     in scenarios where the parser eats things we'd need to complete.
     Example: let {whatever,     <cursor>}, char is ','. *)
  let firstCharBeforeCursorNoWhite =
    if offsetNoWhite < String.length text && offsetNoWhite >= 0 then
      Some text.[offsetNoWhite]
    else None
  in
  let posBeforeCursor = Pos.posBeforeCursor posCursor in
  let charBeforeCursor, blankAfterCursor =
    match Pos.positionToOffset text posCursor with
    | Some offset when offset > 0 -> (
      let charBeforeCursor = text.[offset - 1] in
      let charAtCursor =
        if offset < String.length text then text.[offset] else '\n'
      in
      match charAtCursor with
      | ' ' | '\t' | '\r' | '\n' ->
        (Some charBeforeCursor, Some charBeforeCursor)
      | _ -> (Some charBeforeCursor, None))
    | _ -> (None, None)
  in
  let flattenLidCheckDot ?(jsx = true) (lid : Longident.t Location.loc) =
    (* Flatten an identifier keeping track of whether the current cursor
       is after a "." in the id followed by a blank character.
       In that case, cut the path after ".". *)
    let cutAtOffset =
      let idStart = Loc.start lid.loc in
      match blankAfterCursor with
      | Some '.' ->
        if fst posBeforeCursor = fst idStart then
          Some (snd posBeforeCursor - snd idStart)
        else None
      | _ -> None
    in
    Utils.flattenLongIdent ~cutAtOffset ~jsx lid.txt
  in

  let found = ref false in
  let result = ref None in
  let scope = ref (Scope.create ()) in
  let setResultOpt x =
    if !result = None then
      match x with
      | None -> ()
      | Some x -> result := Some (x, !scope)
  in
  let setResult x = setResultOpt (Some x) in
  let scopeValueDescription (vd : Parsetree.value_description) =
    scope :=
      !scope |> Scope.addValue ~name:vd.pval_name.txt ~loc:vd.pval_name.loc
  in
  let rec scopePattern (pat : Parsetree.pattern) =
    match pat.ppat_desc with
    | Ppat_any -> ()
    | Ppat_var {txt; loc} -> scope := !scope |> Scope.addValue ~name:txt ~loc
    | Ppat_alias (p, asA) ->
      scopePattern p;
      scope := !scope |> Scope.addValue ~name:asA.txt ~loc:asA.loc
    | Ppat_constant _ | Ppat_interval _ -> ()
    | Ppat_tuple pl -> pl |> List.iter scopePattern
    | Ppat_construct (_, None) -> ()
    | Ppat_construct (_, Some p) -> scopePattern p
    | Ppat_variant (_, None) -> ()
    | Ppat_variant (_, Some p) -> scopePattern p
    | Ppat_record (fields, _) ->
      fields |> List.iter (fun (_, p) -> scopePattern p)
    | Ppat_array pl -> pl |> List.iter scopePattern
    | Ppat_or (p1, _) -> scopePattern p1
    | Ppat_constraint (p, _) -> scopePattern p
    | Ppat_type _ -> ()
    | Ppat_lazy p -> scopePattern p
    | Ppat_unpack {txt; loc} -> scope := !scope |> Scope.addValue ~name:txt ~loc
    | Ppat_exception p -> scopePattern p
    | Ppat_extension _ -> ()
    | Ppat_open (_, p) -> scopePattern p
  in

  let lookingForPat = ref None in

  let locHasCursor = CursorPosition.locHasCursor ~pos:posBeforeCursor in
  let locIsEmpty = CursorPosition.locIsEmpty ~pos:posBeforeCursor in

  let rec traverseTupleItems tupleItems ~nextPatternPath ~resultFromFoundItemNum
      =
    let itemNum = ref (-1) in
    let itemWithCursor =
      tupleItems
      |> List.find_map (fun pat ->
             itemNum := !itemNum + 1;
             pat |> traversePattern ~patternPath:(nextPatternPath !itemNum))
    in
    match (itemWithCursor, firstCharBeforeCursorNoWhite) with
    | None, Some ',' ->
      (* No tuple item has the cursor, but there's a comma before the cursor.
         Figure out what arg we're trying to complete. Example: (true, <com>, None) *)
      let posNum = ref (-1) in
      tupleItems
      |> List.iteri (fun index pat ->
             if posBeforeCursor >= Loc.start pat.Parsetree.ppat_loc then
               posNum := index);
      if !posNum > -1 then Some ("", resultFromFoundItemNum !posNum) else None
    | v, _ -> v
  and traversePattern (pat : Parsetree.pattern) ~patternPath =
    let someIfHasCursor v =
      if locHasCursor pat.Parsetree.ppat_loc then Some v else None
    in
    match pat.ppat_desc with
    | Ppat_any | Ppat_constant _ | Ppat_interval _ -> None
    | Ppat_lazy p
    | Ppat_constraint (p, _)
    | Ppat_alias (p, _)
    | Ppat_exception p
    | Ppat_open (_, p) ->
      p |> traversePattern ~patternPath
    | Ppat_or (p1, p2) -> (
      let orPatWithItem =
        [p1; p2] |> List.find_map (fun p -> p |> traversePattern ~patternPath)
      in
      match orPatWithItem with
      | None when isPatternHole p1 || isPatternHole p2 -> Some ("", patternPath)
      | v -> v)
    | Ppat_var {txt} -> someIfHasCursor (txt, patternPath)
    | Ppat_construct ({txt = Lident "()"}, None) ->
      (* switch s { | (<com>) }*)
      someIfHasCursor ("", patternPath @ [Completable.PTupleItem {itemNum = 0}])
    | Ppat_construct ({txt = Lident prefix}, None) ->
      someIfHasCursor (prefix, patternPath)
    | Ppat_variant (prefix, None) -> someIfHasCursor ("#" ^ prefix, patternPath)
    | Ppat_array arrayPatterns ->
      let nextPatternPath = [Completable.PArray] @ patternPath in
      if List.length arrayPatterns = 0 && locHasCursor pat.ppat_loc then
        Some ("", nextPatternPath)
      else
        arrayPatterns
        |> List.find_map (fun pat ->
               pat |> traversePattern ~patternPath:nextPatternPath)
    | Ppat_tuple tupleItems when locHasCursor pat.ppat_loc ->
      tupleItems
      |> traverseTupleItems
           ~nextPatternPath:(fun itemNum ->
             [Completable.PTupleItem {itemNum}] @ patternPath)
           ~resultFromFoundItemNum:(fun itemNum ->
             [Completable.PTupleItem {itemNum = itemNum + 1}] @ patternPath)
    | Ppat_record ([], _) ->
      (* Empty fields means we're in a record body `{}`. Complete for the fields. *)
      someIfHasCursor
        ("", [Completable.PRecordBody {seenFields = []}] @ patternPath)
    | Ppat_record (fields, _) -> (
      let fieldWithCursor = ref None in
      let fieldWithPatHole = ref None in
      fields
      |> List.iter (fun (fname, f) ->
             match
               ( fname.Location.txt,
                 f.Parsetree.ppat_loc
                 |> CursorPosition.classifyLoc ~pos:posBeforeCursor )
             with
             | Longident.Lident fname, HasCursor ->
               fieldWithCursor := Some (fname, f)
             | Lident fname, _ when isPatternHole f ->
               fieldWithPatHole := Some (fname, f)
             | _ -> ());
      let seenFields =
        fields
        |> List.filter_map (fun (fieldName, _f) ->
               match fieldName with
               | {Location.txt = Longident.Lident fieldName} -> Some fieldName
               | _ -> None)
      in
      match (!fieldWithCursor, !fieldWithPatHole) with
      | Some (fname, f), _ | None, Some (fname, f) -> (
        match f.ppat_desc with
        | Ppat_extension ({txt = "rescript.patternhole"}, _) ->
          (* A pattern hole means for example `{someField: <com>}`. We want to complete for the type of `someField`.  *)
          someIfHasCursor
            ( "",
              [Completable.PFollowRecordField {fieldName = fname}] @ patternPath
            )
        | Ppat_var {txt} ->
          (* A var means `{s}` or similar. Complete for fields. *)
          someIfHasCursor
            (txt, [Completable.PRecordBody {seenFields}] @ patternPath)
        | _ ->
          f
          |> traversePattern
               ~patternPath:
                 ([Completable.PFollowRecordField {fieldName = fname}]
                 @ patternPath))
      | None, None -> (
        (* Figure out if we're completing for a new field.
           If the cursor is inside of the record body, but no field has the cursor,
           and there's no pattern hole. Check the first char to the left of the cursor,
           ignoring white space. If that's a comma, we assume you're completing for a new field. *)
        match firstCharBeforeCursorNoWhite with
        | Some ',' ->
          someIfHasCursor
            ("", [Completable.PRecordBody {seenFields}] @ patternPath)
        | _ -> None))
    | Ppat_construct
        ( {txt},
          Some {ppat_loc; ppat_desc = Ppat_construct ({txt = Lident "()"}, _)}
        )
      when locHasCursor ppat_loc ->
      (* Empty payload with cursor, like: Test(<com>) *)
      Some
        ( "",
          [
            Completable.PVariantPayload
              {constructorName = getUnqualifiedName txt; itemNum = 0};
          ]
          @ patternPath )
    | Ppat_construct ({txt}, Some pat)
      when posBeforeCursor >= (pat.ppat_loc |> Loc.end_)
           && firstCharBeforeCursorNoWhite = Some ','
           && isPatternTuple pat = false ->
      (* Empty payload with trailing ',', like: Test(true, <com>) *)
      Some
        ( "",
          [
            Completable.PVariantPayload
              {constructorName = getUnqualifiedName txt; itemNum = 1};
          ]
          @ patternPath )
    | Ppat_construct ({txt}, Some {ppat_loc; ppat_desc = Ppat_tuple tupleItems})
      when locHasCursor ppat_loc ->
      tupleItems
      |> traverseTupleItems
           ~nextPatternPath:(fun itemNum ->
             [
               Completable.PVariantPayload
                 {constructorName = getUnqualifiedName txt; itemNum};
             ]
             @ patternPath)
           ~resultFromFoundItemNum:(fun itemNum ->
             [
               Completable.PVariantPayload
                 {
                   constructorName = getUnqualifiedName txt;
                   itemNum = itemNum + 1;
                 };
             ]
             @ patternPath)
    | Ppat_construct ({txt}, Some p) when locHasCursor pat.ppat_loc ->
      p
      |> traversePattern
           ~patternPath:
             ([
                Completable.PVariantPayload
                  {constructorName = getUnqualifiedName txt; itemNum = 0};
              ]
             @ patternPath)
    | Ppat_variant
        ( txt,
          Some {ppat_loc; ppat_desc = Ppat_construct ({txt = Lident "()"}, _)}
        )
      when locHasCursor ppat_loc ->
      (* Empty payload with cursor, like: #test(<com>) *)
      Some
        ( "",
          [Completable.PPolyvariantPayload {constructorName = txt; itemNum = 0}]
          @ patternPath )
    | Ppat_variant (txt, Some pat)
      when posBeforeCursor >= (pat.ppat_loc |> Loc.end_)
           && firstCharBeforeCursorNoWhite = Some ','
           && isPatternTuple pat = false ->
      (* Empty payload with trailing ',', like: #test(true, <com>) *)
      Some
        ( "",
          [Completable.PPolyvariantPayload {constructorName = txt; itemNum = 1}]
          @ patternPath )
    | Ppat_variant (txt, Some {ppat_loc; ppat_desc = Ppat_tuple tupleItems})
      when locHasCursor ppat_loc ->
      tupleItems
      |> traverseTupleItems
           ~nextPatternPath:(fun itemNum ->
             [Completable.PPolyvariantPayload {constructorName = txt; itemNum}]
             @ patternPath)
           ~resultFromFoundItemNum:(fun itemNum ->
             [
               Completable.PPolyvariantPayload
                 {constructorName = txt; itemNum = itemNum + 1};
             ]
             @ patternPath)
    | Ppat_variant (txt, Some p) when locHasCursor pat.ppat_loc ->
      p
      |> traversePattern
           ~patternPath:
             ([
                Completable.PPolyvariantPayload
                  {constructorName = txt; itemNum = 0};
              ]
             @ patternPath)
    | _ -> None
  in
  let completePattern (pat : Parsetree.pattern) =
    match (pat |> traversePattern ~patternPath:[], !lookingForPat) with
    | Some (prefix, nestedPattern), Some ctxPath ->
      setResult
        (Completable.Cpattern
           {
             typ = ctxPath;
             prefix;
             nested = List.rev nestedPattern;
             fallback = None;
           })
    | _ -> ()
  in
  let scopeValueBinding (vb : Parsetree.value_binding) =
    scopePattern vb.pvb_pat;
    completePattern vb.pvb_pat
  in
  let scopeTypeKind (tk : Parsetree.type_kind) =
    match tk with
    | Ptype_variant constrDecls ->
      constrDecls
      |> List.iter (fun (cd : Parsetree.constructor_declaration) ->
             scope :=
               !scope
               |> Scope.addConstructor ~name:cd.pcd_name.txt ~loc:cd.pcd_loc)
    | Ptype_record labelDecls ->
      labelDecls
      |> List.iter (fun (ld : Parsetree.label_declaration) ->
             scope :=
               !scope |> Scope.addField ~name:ld.pld_name.txt ~loc:ld.pld_loc)
    | _ -> ()
  in
  let scopeTypeDeclaration (td : Parsetree.type_declaration) =
    scope :=
      !scope |> Scope.addType ~name:td.ptype_name.txt ~loc:td.ptype_name.loc;
    scopeTypeKind td.ptype_kind
  in
  let scopeModuleBinding (mb : Parsetree.module_binding) =
    scope :=
      !scope |> Scope.addModule ~name:mb.pmb_name.txt ~loc:mb.pmb_name.loc
  in
  let scopeModuleDeclaration (md : Parsetree.module_declaration) =
    scope :=
      !scope |> Scope.addModule ~name:md.pmd_name.txt ~loc:md.pmd_name.loc
  in
  let setLookingForPat ctxPath = lookingForPat := Some ctxPath in

  let unsetLookingForPat () = lookingForPat := None in
  (* Identifies expressions where we can do typed pattern or expr completion. *)
  let typedCompletionExpr (exp : Parsetree.expression) =
    if
      exp.pexp_loc
      |> CursorPosition.classifyLoc ~pos:posBeforeCursor
      = HasCursor
    then
      match exp.pexp_desc with
      | Pexp_match (_exp, []) ->
        (* No cases means there's no `|` yet in the switch *) ()
      | Pexp_match
          ( exp,
            [
              {
                pc_lhs =
                  {
                    ppat_desc =
                      Ppat_extension ({txt = "rescript.patternhole"}, _);
                  };
              };
            ] ) -> (
        (* A single case that's a pattern hole typically means `switch x { | }`. Complete as the pattern itself with nothing nested. *)
        match exprToContextPath exp with
        | None -> ()
        | Some ctxPath ->
          setResult
            (Completable.Cpattern
               {typ = ctxPath; nested = []; prefix = ""; fallback = None}))
      | Pexp_match (exp, cases) -> (
        (* If there's more than one case, or the case isn't a pattern hole, figure out if we're completing another
           broken parser case (`switch x { | true => () | <com> }` for example). *)
        match exp |> exprToContextPath with
        | None -> ()
        | Some ctxPath -> (
          let hasCaseWithCursor =
            cases
            |> List.find_opt (fun case ->
                   locHasCursor case.Parsetree.pc_lhs.ppat_loc)
            |> Option.is_some
          in
          let hasCaseWithEmptyLoc =
            cases
            |> List.find_opt (fun case ->
                   locIsEmpty case.Parsetree.pc_lhs.ppat_loc)
            |> Option.is_some
          in
          match (hasCaseWithEmptyLoc, hasCaseWithCursor) with
          | _, true ->
            (* Always continue if there's a case with the cursor *)
            setLookingForPat ctxPath
          | true, false ->
            (* If there's no case with the cursor, but a broken parser case, complete for the top level. *)
            setResult
              (Completable.Cpattern
                 {typ = ctxPath; nested = []; prefix = ""; fallback = None})
          | false, false -> ()))
      | _ -> unsetLookingForPat ()
  in

  let case (iterator : Ast_iterator.iterator) (case : Parsetree.case) =
    let oldScope = !scope in
    scopePattern case.pc_lhs;
    completePattern case.pc_lhs;
    Ast_iterator.default_iterator.case iterator case;
    scope := oldScope
  in
  let structure (iterator : Ast_iterator.iterator)
      (structure : Parsetree.structure) =
    let oldScope = !scope in
    Ast_iterator.default_iterator.structure iterator structure;
    scope := oldScope
  in
  let structure_item (iterator : Ast_iterator.iterator)
      (item : Parsetree.structure_item) =
    unsetLookingForPat ();
    let processed = ref false in
    (match item.pstr_desc with
    | Pstr_open {popen_lid} ->
      scope := !scope |> Scope.addOpen ~lid:popen_lid.txt
    | Pstr_primitive vd -> scopeValueDescription vd
    | Pstr_value (recFlag, bindings) ->
      (* Identify relevant destructures for completion, like `let {<com>} = someVar` or `let (true, false) = someFn()`. *)
      (match bindings with
      | [{pvb_pat = {ppat_desc = Ppat_record _ | Ppat_tuple _}; pvb_expr}] -> (
        match exprToContextPath pvb_expr with
        | None -> ()
        | Some ctxPath -> setLookingForPat ctxPath)
      | _ -> ());
      if recFlag = Recursive then bindings |> List.iter scopeValueBinding;
      bindings |> List.iter (fun vb -> iterator.value_binding iterator vb);
      if recFlag = Nonrecursive then bindings |> List.iter scopeValueBinding;
      processed := true
    | Pstr_type (recFlag, decls) ->
      if recFlag = Recursive then decls |> List.iter scopeTypeDeclaration;
      decls |> List.iter (fun td -> iterator.type_declaration iterator td);
      if recFlag = Nonrecursive then decls |> List.iter scopeTypeDeclaration;
      processed := true
    | Pstr_module mb ->
      iterator.module_binding iterator mb;
      scopeModuleBinding mb;
      processed := true
    | Pstr_recmodule mbs ->
      mbs |> List.iter scopeModuleBinding;
      mbs |> List.iter (fun b -> iterator.module_binding iterator b);
      processed := true
    | _ -> ());
    if not !processed then
      Ast_iterator.default_iterator.structure_item iterator item
  in
  let signature (iterator : Ast_iterator.iterator)
      (signature : Parsetree.signature) =
    let oldScope = !scope in
    Ast_iterator.default_iterator.signature iterator signature;
    scope := oldScope
  in
  let signature_item (iterator : Ast_iterator.iterator)
      (item : Parsetree.signature_item) =
    let processed = ref false in
    (match item.psig_desc with
    | Psig_open {popen_lid} ->
      scope := !scope |> Scope.addOpen ~lid:popen_lid.txt
    | Psig_value vd -> scopeValueDescription vd
    | Psig_type (recFlag, decls) ->
      if recFlag = Recursive then decls |> List.iter scopeTypeDeclaration;
      decls |> List.iter (fun td -> iterator.type_declaration iterator td);
      if recFlag = Nonrecursive then decls |> List.iter scopeTypeDeclaration;
      processed := true
    | Psig_module md ->
      iterator.module_declaration iterator md;
      scopeModuleDeclaration md;
      processed := true
    | Psig_recmodule mds ->
      mds |> List.iter scopeModuleDeclaration;
      mds |> List.iter (fun d -> iterator.module_declaration iterator d);
      processed := true
    | _ -> ());
    if not !processed then
      Ast_iterator.default_iterator.signature_item iterator item
  in
  let attribute (iterator : Ast_iterator.iterator)
      ((id, payload) : Parsetree.attribute) =
    (if String.length id.txt >= 3 && String.sub id.txt 0 3 = "ns." then
     (* skip: internal parser attribute *) ()
    else if id.loc.loc_ghost then ()
    else if id.loc |> Loc.hasPos ~pos:posBeforeCursor then
      let posStart, posEnd = Loc.range id.loc in
      match
        (Pos.positionToOffset text posStart, Pos.positionToOffset text posEnd)
      with
      | Some offsetStart, Some offsetEnd ->
        (* Can't trust the parser's location
           E.g. @foo. let x... gives as label @foo.let *)
        let label =
          let rawLabel =
            String.sub text offsetStart (offsetEnd - offsetStart)
          in
          let ( ++ ) x y =
            match (x, y) with
            | Some i1, Some i2 -> Some (min i1 i2)
            | Some _, None -> x
            | None, _ -> y
          in
          let label =
            match
              String.index_opt rawLabel ' '
              ++ String.index_opt rawLabel '\t'
              ++ String.index_opt rawLabel '\r'
              ++ String.index_opt rawLabel '\n'
            with
            | None -> rawLabel
            | Some i -> String.sub rawLabel 0 i
          in
          if label <> "" && label.[0] = '@' then
            String.sub label 1 (String.length label - 1)
          else label
        in
        found := true;
        if debug then
          Printf.printf "Attribute id:%s:%s label:%s\n" id.txt
            (Loc.toString id.loc) label;
        setResult (Completable.Cdecorator label)
      | _ -> ());
    Ast_iterator.default_iterator.attribute iterator (id, payload)
  in
  let expr (iterator : Ast_iterator.iterator) (expr : Parsetree.expression) =
    let processed = ref false in
    let setFound () =
      found := true;
      if debug then
        Printf.printf "posCursor:[%s] posNoWhite:[%s] Found expr:%s\n"
          (Pos.toString posCursor) (Pos.toString posNoWhite)
          (Loc.toString expr.pexp_loc)
    in
    let setPipeResult ~(lhs : Parsetree.expression) ~id =
      match completePipeChain ~lhs with
      | None -> (
        match exprToContextPath lhs with
        | Some pipe ->
          setResult
            (Cpath (CPPipe {contextPath = pipe; id; lhsLoc = lhs.pexp_loc}));
          true
        | None -> false)
      | Some (pipe, lhsLoc) ->
        setResult (Cpath (CPPipe {contextPath = pipe; id; lhsLoc}));
        true
    in
    typedCompletionExpr expr;
    match expr.pexp_desc with
    | Pexp_apply
        ( {pexp_desc = Pexp_ident {txt = Lident "|."; loc = opLoc}},
          [
            (_, lhs);
            (_, {pexp_desc = Pexp_extension _; pexp_loc = {loc_ghost = true}});
          ] )
      when opLoc |> Loc.hasPos ~pos:posBeforeCursor ->
      (* Case foo-> when the parser adds a ghost expression to the rhs
         so the apply expression does not include the cursor *)
      if setPipeResult ~lhs ~id:"" then setFound ()
    | _ ->
      if expr.pexp_loc |> Loc.hasPos ~pos:posNoWhite && !result = None then (
        setFound ();
        match expr.pexp_desc with
        | Pexp_constant _ -> setResult Cnone
        | Pexp_ident lid ->
          let lidPath = flattenLidCheckDot lid in
          if debug then
            Printf.printf "Pexp_ident %s:%s\n"
              (lidPath |> String.concat ".")
              (Loc.toString lid.loc);
          if lid.loc |> Loc.hasPos ~pos:posBeforeCursor then
            setResult (Cpath (CPId (lidPath, Value)))
        | Pexp_construct (lid, eOpt) ->
          let lidPath = flattenLidCheckDot lid in
          if debug then
            Printf.printf "Pexp_construct %s:%s %s\n"
              (lidPath |> String.concat "\n")
              (Loc.toString lid.loc)
              (match eOpt with
              | None -> "None"
              | Some e -> Loc.toString e.pexp_loc);
          if
            eOpt = None && (not lid.loc.loc_ghost)
            && lid.loc |> Loc.hasPos ~pos:posBeforeCursor
          then setResult (Cpath (CPId (lidPath, Value)))
        | Pexp_field (e, fieldName) -> (
          if debug then
            Printf.printf "Pexp_field %s %s:%s\n" (Loc.toString e.pexp_loc)
              (Utils.flattenLongIdent fieldName.txt |> String.concat ".")
              (Loc.toString fieldName.loc);
          if fieldName.loc |> Loc.hasPos ~pos:posBeforeCursor then
            match fieldName.txt with
            | Lident name -> (
              match exprToContextPath e with
              | Some contextPath ->
                let contextPath = Completable.CPField (contextPath, name) in
                setResult (Cpath contextPath)
              | None -> ())
            | Ldot (id, name) ->
              (* Case x.M.field ignore the x part *)
              let contextPath =
                Completable.CPField
                  ( CPId (Utils.flattenLongIdent id, Module),
                    if blankAfterCursor = Some '.' then
                      (* x.M. field  --->  M. *) ""
                    else if name = "_" then ""
                    else name )
              in
              setResult (Cpath contextPath)
            | Lapply _ -> ()
          else if Loc.end_ e.pexp_loc = posBeforeCursor then
            match exprToContextPath e with
            | Some contextPath -> setResult (Cpath (CPField (contextPath, "")))
            | None -> ())
        | Pexp_apply ({pexp_desc = Pexp_ident compName}, args)
          when Res_parsetree_viewer.isJsxExpression expr ->
          let jsxProps = extractJsxProps ~compName ~args in
          let compNamePath = flattenLidCheckDot ~jsx:true compName in
          if debug then
            Printf.printf "JSX <%s:%s %s> _children:%s\n"
              (compNamePath |> String.concat ".")
              (Loc.toString compName.loc)
              (jsxProps.props
              |> List.map (fun {name; posStart; posEnd; exp} ->
                     Printf.sprintf "%s[%s->%s]=...%s" name
                       (Pos.toString posStart) (Pos.toString posEnd)
                       (Loc.toString exp.pexp_loc))
              |> String.concat " ")
              (match jsxProps.childrenStart with
              | None -> "None"
              | Some childrenPosStart -> Pos.toString childrenPosStart);
          let jsxCompletable =
            findJsxPropsCompletable ~jsxProps ~endPos:(Loc.end_ expr.pexp_loc)
              ~posBeforeCursor ~posAfterCompName:(Loc.end_ compName.loc)
          in
          if jsxCompletable <> None then setResultOpt jsxCompletable
          else if compName.loc |> Loc.hasPos ~pos:posBeforeCursor then
            setResult (Cpath (CPId (compNamePath, Module)))
        | Pexp_apply
            ( {pexp_desc = Pexp_ident {txt = Lident "|."}},
              [
                (_, lhs);
                (_, {pexp_desc = Pexp_ident {txt = Longident.Lident id; loc}});
              ] )
          when loc |> Loc.hasPos ~pos:posBeforeCursor ->
          (* Case foo->id *)
          setPipeResult ~lhs ~id |> ignore
        | Pexp_apply
            ( {pexp_desc = Pexp_ident {txt = Lident "|."; loc = opLoc}},
              [(_, lhs); _] )
          when Loc.end_ opLoc = posCursor ->
          (* Case foo-> *)
          setPipeResult ~lhs ~id:"" |> ignore
        | Pexp_apply
            ( {pexp_desc = Pexp_ident {txt = Lident "|."}},
              [_; (_, {pexp_desc = Pexp_apply (funExpr, args)})] )
          when (* Normally named arg completion fires when the cursor is right after the expression.
                  E.g in foo(~<---there
                  But it should not fire in foo(~a)<---there *)
               not
                 (Loc.end_ expr.pexp_loc = posCursor
                 && charBeforeCursor = Some ')') ->
          (* Complete fn argument values and named args when the fn call is piped. E.g. someVar->someFn(<com>). *)
          let args = extractExpApplyArgs ~args in
          let argCompletable =
            match exprToContextPath funExpr with
            | Some contextPath ->
              findArgCompletables ~contextPath ~args
                ~endPos:(Loc.end_ expr.pexp_loc) ~posBeforeCursor
                ~posAfterFunExpr:(Loc.end_ funExpr.pexp_loc)
                ~charBeforeCursor ~isPipedExpr:true
            | None -> None
          in

          setResultOpt argCompletable
        | Pexp_apply ({pexp_desc = Pexp_ident {txt = Lident "|."}}, [_; _]) ->
          (* Ignore any other pipe. *)
          ()
        | Pexp_apply (funExpr, args)
          when not
                 (Loc.end_ expr.pexp_loc = posCursor
                 && charBeforeCursor = Some ')') ->
          (* Complete fn argument values and named args when the fn call is _not_ piped. E.g. someFn(<com>). *)
          let args = extractExpApplyArgs ~args in
          if debug then
            Printf.printf "Pexp_apply ...%s (%s)\n"
              (Loc.toString funExpr.pexp_loc)
              (args
              |> List.map (fun {label; exp} ->
                     Printf.sprintf "%s...%s"
                       (match label with
                       | None -> ""
                       | Some {name; opt; posStart; posEnd} ->
                         "~" ^ name ^ Pos.toString posStart ^ "->"
                         ^ Pos.toString posEnd ^ "="
                         ^ if opt then "?" else "")
                       (Loc.toString exp.pexp_loc))
              |> String.concat ", ");

          let argCompletable =
            match exprToContextPath funExpr with
            | Some contextPath ->
              findArgCompletables ~contextPath ~args
                ~endPos:(Loc.end_ expr.pexp_loc) ~posBeforeCursor
                ~posAfterFunExpr:(Loc.end_ funExpr.pexp_loc)
                ~charBeforeCursor ~isPipedExpr:false
            | None -> None
          in

          setResultOpt argCompletable
        | Pexp_send (lhs, {txt; loc}) -> (
          (* e["txt"]
             If the string for txt is not closed, it could go over several lines.
             Only take the first like to represent the label *)
          let txtLines = txt |> String.split_on_char '\n' in
          let label = List.hd txtLines in
          let label =
            if label <> "" && label.[String.length label - 1] = '\r' then
              String.sub label 0 (String.length label - 1)
            else label
          in
          let labelRange =
            let l, c = Loc.start loc in
            ((l, c + 1), (l, c + 1 + String.length label))
          in
          if debug then
            Printf.printf "Pexp_send %s%s e:%s\n" label
              (Range.toString labelRange)
              (Loc.toString lhs.pexp_loc);
          if
            labelRange |> Range.hasPos ~pos:posBeforeCursor
            || (label = "" && posCursor = fst labelRange)
          then
            match exprToContextPath lhs with
            | Some contextPath -> setResult (Cpath (CPObj (contextPath, label)))
            | None -> ())
        | Pexp_fun (_lbl, defaultExpOpt, pat, e) ->
          let oldScope = !scope in
          (match defaultExpOpt with
          | None -> ()
          | Some defaultExp -> iterator.expr iterator defaultExp);
          scopePattern pat;
          completePattern pat;
          iterator.pat iterator pat;
          iterator.expr iterator e;
          scope := oldScope;
          processed := true
        | Pexp_let (recFlag, bindings, e) ->
          let oldScope = !scope in
          if recFlag = Recursive then bindings |> List.iter scopeValueBinding;
          bindings |> List.iter (fun vb -> iterator.value_binding iterator vb);
          if recFlag = Nonrecursive then bindings |> List.iter scopeValueBinding;
          iterator.expr iterator e;
          scope := oldScope;
          processed := true
        | Pexp_letmodule (name, modExpr, modBody) ->
          let oldScope = !scope in
          iterator.location iterator name.loc;
          iterator.module_expr iterator modExpr;
          scope := !scope |> Scope.addModule ~name:name.txt ~loc:name.loc;
          iterator.expr iterator modBody;
          scope := oldScope;
          processed := true
        | Pexp_open (_, lid, e) ->
          let oldScope = !scope in
          iterator.location iterator lid.loc;
          scope := !scope |> Scope.addOpen ~lid:lid.txt;
          iterator.expr iterator e;
          scope := oldScope;
          processed := true
        | _ -> ());
      if not !processed then Ast_iterator.default_iterator.expr iterator expr
  in
  let typ (iterator : Ast_iterator.iterator) (core_type : Parsetree.core_type) =
    if core_type.ptyp_loc |> Loc.hasPos ~pos:posNoWhite then (
      found := true;
      if debug then
        Printf.printf "posCursor:[%s] posNoWhite:[%s] Found type:%s\n"
          (Pos.toString posCursor) (Pos.toString posNoWhite)
          (Loc.toString core_type.ptyp_loc);
      match core_type.ptyp_desc with
      | Ptyp_constr (lid, _args) ->
        let lidPath = flattenLidCheckDot lid in
        if debug then
          Printf.printf "Ptyp_constr %s:%s\n"
            (lidPath |> String.concat ".")
            (Loc.toString lid.loc);
        if lid.loc |> Loc.hasPos ~pos:posBeforeCursor then
          setResult (Cpath (CPId (lidPath, Type)))
      | _ -> ());
    Ast_iterator.default_iterator.typ iterator core_type
  in
  let pat (iterator : Ast_iterator.iterator) (pat : Parsetree.pattern) =
    if pat.ppat_loc |> Loc.hasPos ~pos:posNoWhite then (
      found := true;
      if debug then
        Printf.printf "posCursor:[%s] posNoWhite:[%s] Found pattern:%s\n"
          (Pos.toString posCursor) (Pos.toString posNoWhite)
          (Loc.toString pat.ppat_loc);
      (match pat.ppat_desc with
      | Ppat_construct (lid, _) -> (
        let lidPath = flattenLidCheckDot lid in
        if debug then
          Printf.printf "Ppat_construct %s:%s\n"
            (lidPath |> String.concat ".")
            (Loc.toString lid.loc);
        let completion = Completable.Cpath (CPId (lidPath, Value)) in
        match !result with
        | Some (Completable.Cpattern p, scope) ->
          result := Some (Cpattern {p with fallback = Some completion}, scope)
        | _ -> setResult completion)
      | _ -> ());
      Ast_iterator.default_iterator.pat iterator pat)
  in
  let module_expr (iterator : Ast_iterator.iterator)
      (me : Parsetree.module_expr) =
    (match me.pmod_desc with
    | Pmod_ident lid when lid.loc |> Loc.hasPos ~pos:posBeforeCursor ->
      let lidPath = flattenLidCheckDot lid in
      if debug then
        Printf.printf "Pmod_ident %s:%s\n"
          (lidPath |> String.concat ".")
          (Loc.toString lid.loc);
      found := true;
      setResult (Cpath (CPId (lidPath, Module)))
    | _ -> ());
    Ast_iterator.default_iterator.module_expr iterator me
  in
  let module_type (iterator : Ast_iterator.iterator)
      (mt : Parsetree.module_type) =
    (match mt.pmty_desc with
    | Pmty_ident lid when lid.loc |> Loc.hasPos ~pos:posBeforeCursor ->
      let lidPath = flattenLidCheckDot lid in
      if debug then
        Printf.printf "Pmty_ident %s:%s\n"
          (lidPath |> String.concat ".")
          (Loc.toString lid.loc);
      found := true;
      setResult (Cpath (CPId (lidPath, Module)))
    | _ -> ());
    Ast_iterator.default_iterator.module_type iterator mt
  in
  let type_kind (iterator : Ast_iterator.iterator)
      (type_kind : Parsetree.type_kind) =
    (match type_kind with
    | Ptype_variant [decl]
      when decl.pcd_name.loc |> Loc.hasPos ~pos:posNoWhite
           && decl.pcd_args = Pcstr_tuple [] ->
      (* "type t = Pre" could signal the intent to complete variant "Prelude",
         or the beginning of "Prefix.t" *)
      if debug then
        Printf.printf "Ptype_variant unary %s:%s\n" decl.pcd_name.txt
          (Loc.toString decl.pcd_name.loc);
      found := true;
      setResult (Cpath (CPId ([decl.pcd_name.txt], Value)))
    | _ -> ());
    Ast_iterator.default_iterator.type_kind iterator type_kind
  in

  let lastScopeBeforeCursor = ref (Scope.create ()) in
  let location (_iterator : Ast_iterator.iterator) (loc : Location.t) =
    if Loc.end_ loc <= posCursor then lastScopeBeforeCursor := !scope
  in

  let iterator =
    {
      Ast_iterator.default_iterator with
      attribute;
      case;
      expr;
      location;
      module_expr;
      module_type;
      pat;
      signature;
      signature_item;
      structure;
      structure_item;
      typ;
      type_kind;
    }
  in

  if Filename.check_suffix path ".res" then (
    let parser =
      Res_driver.parsingEngine.parseImplementation ~forPrinter:false
    in
    let {Res_driver.parsetree = str} = parser ~filename:currentFile in
    iterator.structure iterator str |> ignore;
    if blankAfterCursor = Some ' ' || blankAfterCursor = Some '\n' then (
      scope := !lastScopeBeforeCursor;
      setResult (Cpath (CPId ([""], Value))));
    if !found = false then if debug then Printf.printf "XXX Not found!\n";
    !result)
  else if Filename.check_suffix path ".resi" then (
    let parser = Res_driver.parsingEngine.parseInterface ~forPrinter:false in
    let {Res_driver.parsetree = signature} = parser ~filename:currentFile in
    iterator.signature iterator signature |> ignore;
    if blankAfterCursor = Some ' ' || blankAfterCursor = Some '\n' then (
      scope := !lastScopeBeforeCursor;
      setResult (Cpath (CPId ([""], Type))));
    if !found = false then if debug then Printf.printf "XXX Not found!\n";
    !result)
  else None

let completionWithParser ~debug ~path ~posCursor ~currentFile ~text =
  match Pos.positionToOffset text posCursor with
  | Some offset ->
    completionWithParser1 ~currentFile ~debug ~offset ~path ~posCursor ~text
  | None -> None<|MERGE_RESOLUTION|>--- conflicted
+++ resolved
@@ -262,15 +262,12 @@
     | Some contexPath -> Some (CPApply (contexPath, args |> List.map fst)))
   | _ -> None
 
-<<<<<<< HEAD
-=======
 let rec getUnqualifiedName txt =
   match txt with
   | Longident.Lident fieldName -> fieldName
   | Ldot (t, _) -> getUnqualifiedName t
   | _ -> ""
 
->>>>>>> dbd0f691
 let completePipeChain ~(lhs : Parsetree.expression) =
   (* Complete the end of pipe chains by reconstructing the pipe chain as a single pipe,
      so it can be completed.
