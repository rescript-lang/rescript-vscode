DCE src/Dce.res
<<<<<<< HEAD
issues:255
=======
issues:2
>>>>>>> 9d7573cc
<|MERGE_RESOLUTION|>--- conflicted
+++ resolved
@@ -1,6 +1,2 @@
 DCE src/Dce.res
-<<<<<<< HEAD
-issues:255
-=======
 issues:2
->>>>>>> 9d7573cc
