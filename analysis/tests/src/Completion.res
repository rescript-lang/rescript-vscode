--- conflicted
+++ resolved
@@ -419,13 +419,9 @@
 //               ^com
 
 // let _ = 123.0->t
-<<<<<<< HEAD
 //                 ^com
-=======
-//                 ^com
 
 let ok = Ok(true)
 
 // ok->g
-//      ^com
->>>>>>> dbd0f691
+//      ^com